<?xml version="1.0" encoding="UTF-8"?>
<document type="com.apple.InterfaceBuilder3.CocoaTouch.Storyboard.XIB" version="3.0" toolsVersion="17506" targetRuntime="iOS.CocoaTouch" propertyAccessControl="none" useAutolayout="YES" useTraitCollections="YES" useSafeAreas="YES" colorMatched="YES" initialViewController="erm-79-XXa">
    <device id="retina6_1" orientation="portrait" appearance="light"/>
    <dependencies>
        <deployment identifier="iOS"/>
        <plugIn identifier="com.apple.InterfaceBuilder.IBCocoaTouchPlugin" version="17505"/>
        <capability name="Safe area layout guides" minToolsVersion="9.0"/>
        <capability name="System colors in document resources" minToolsVersion="11.0"/>
        <capability name="documents saved in the Xcode 8 format" minToolsVersion="8.0"/>
    </dependencies>
    <customFonts key="customFonts">
        <array key="Eurostile.ttc">
            <string>EurostileRegular</string>
        </array>
    </customFonts>
    <scenes>
        <!--Effects-->
        <scene sceneID="GTL-k8-6DV">
            <objects>
                <viewController storyboardIdentifier="EffectsController" title="Effects" automaticallyAdjustsScrollViewInsets="NO" interfaceStyle="dark" id="erm-79-XXa" customClass="EffectsController" customModule="SoundFontsFramework" customModuleProvider="target" sceneMemberID="viewController">
                    <view key="view" contentMode="scaleToFill" insetsLayoutMarginsFromSafeArea="NO" translatesAutoresizingMaskIntoConstraints="NO" id="w3i-H0-L4h">
                        <rect key="frame" x="0.0" y="0.0" width="414" height="124"/>
                        <subviews>
                            <scrollView clipsSubviews="YES" multipleTouchEnabled="YES" contentMode="scaleToFill" translatesAutoresizingMaskIntoConstraints="NO" id="tQU-9E-SkR">
                                <rect key="frame" x="0.0" y="0.0" width="414" height="124"/>
                                <subviews>
                                    <view contentMode="scaleToFill" insetsLayoutMarginsFromSafeArea="NO" translatesAutoresizingMaskIntoConstraints="NO" id="UHf-8z-8DL" userLabel="ContentView">
                                        <rect key="frame" x="0.0" y="0.0" width="698" height="124"/>
                                        <subviews>
                                            <stackView opaque="NO" contentMode="scaleToFill" spacing="8" translatesAutoresizingMaskIntoConstraints="NO" id="FXQ-A6-sfv" userLabel="Effects HStack">
                                                <rect key="frame" x="0.0" y="8" width="698" height="108"/>
                                                <subviews>
                                                    <stackView opaque="NO" contentMode="scaleToFill" axis="vertical" distribution="equalSpacing" alignment="center" spacing="2" translatesAutoresizingMaskIntoConstraints="NO" id="zNv-Im-W2c" userLabel="Reverb VStack">
                                                        <rect key="frame" x="0.0" y="0.0" width="287" height="108"/>
                                                        <subviews>
<<<<<<< HEAD
                                                            <stackView opaque="NO" contentMode="scaleToFill" spacing="16" translatesAutoresizingMaskIntoConstraints="NO" id="2FA-Yz-uJo">
                                                                <rect key="frame" x="26" y="0.0" width="149" height="23"/>
                                                                <subviews>
                                                                    <button opaque="NO" contentMode="scaleToFill" verticalCompressionResistancePriority="1000" insetsLayoutMarginsFromSafeArea="NO" contentHorizontalAlignment="center" contentVerticalAlignment="center" lineBreakMode="middleTruncation" translatesAutoresizingMaskIntoConstraints="NO" id="Vkv-Bw-zse">
                                                                        <rect key="frame" x="0.0" y="0.0" width="75" height="23"/>
                                                                        <fontDescription key="fontDescription" name="EurostileRegular" family="Eurostile" pointSize="17"/>
                                                                        <color key="tintColor" systemColor="systemTealColor"/>
                                                                        <inset key="contentEdgeInsets" minX="0.0" minY="-1" maxX="0.0" maxY="-1"/>
                                                                        <state key="normal" title="Reverb" image="EffectOff">
                                                                            <color key="titleColor" systemColor="systemTealColor"/>
                                                                        </state>
                                                                        <connections>
                                                                            <action selector="toggleReverbEnabled:" destination="erm-79-XXa" eventType="touchUpInside" id="L8E-b0-XtN"/>
                                                                        </connections>
                                                                    </button>
                                                                    <button opaque="NO" contentMode="scaleToFill" verticalCompressionResistancePriority="1000" insetsLayoutMarginsFromSafeArea="NO" contentHorizontalAlignment="center" contentVerticalAlignment="center" lineBreakMode="middleTruncation" id="QeJ-Yv-Djw" userLabel="Global">
                                                                        <rect key="frame" x="91" y="0.0" width="58" height="23"/>
                                                                        <autoresizingMask key="autoresizingMask" flexibleMaxX="YES" flexibleMaxY="YES"/>
                                                                        <fontDescription key="fontDescription" name="EurostileRegular" family="Eurostile" pointSize="17"/>
                                                                        <color key="tintColor" systemColor="systemOrangeColor"/>
                                                                        <inset key="contentEdgeInsets" minX="0.0" minY="-1" maxX="0.0" maxY="-1"/>
                                                                        <state key="normal" title="Lock" image="EffectOff">
                                                                            <color key="titleColor" systemColor="systemOrangeColor"/>
                                                                        </state>
                                                                        <state key="disabled">
                                                                            <color key="titleColor" red="0.39096304770000001" green="0.82518488170000004" blue="1" alpha="0.70740857661165146" colorSpace="custom" customColorSpace="sRGB"/>
                                                                        </state>
                                                                        <connections>
                                                                            <action selector="toggleReverbGlobal:" destination="erm-79-XXa" eventType="touchUpInside" id="icz-Bq-6ij"/>
                                                                        </connections>
                                                                    </button>
                                                                </subviews>
                                                            </stackView>
                                                            <stackView opaque="NO" contentMode="scaleToFill" insetsLayoutMarginsFromSafeArea="NO" distribution="equalSpacing" alignment="center" spacing="4" translatesAutoresizingMaskIntoConstraints="NO" id="CzH-A1-o2R" userLabel="Reverb Controls">
                                                                <rect key="frame" x="0.0" y="25" width="201" height="83"/>
=======
                                                            <stackView opaque="NO" contentMode="scaleToFill" insetsLayoutMarginsFromSafeArea="NO" distribution="equalSpacing" alignment="center" spacing="4" translatesAutoresizingMaskIntoConstraints="NO" id="CzH-A1-o2R" userLabel="Reverb Controls">
                                                                <rect key="frame" x="0.0" y="0.0" width="287" height="108"/>
>>>>>>> 601633be
                                                                <subviews>
                                                                    <stackView opaque="NO" contentMode="scaleToFill" axis="vertical" distribution="equalSpacing" alignment="top" spacing="16" translatesAutoresizingMaskIntoConstraints="NO" id="2FA-Yz-uJo">
                                                                        <rect key="frame" x="4" y="27" width="71" height="54"/>
                                                                        <subviews>
                                                                            <button opaque="NO" contentMode="scaleToFill" horizontalCompressionResistancePriority="1000" verticalCompressionResistancePriority="1000" insetsLayoutMarginsFromSafeArea="NO" contentHorizontalAlignment="center" contentVerticalAlignment="center" lineBreakMode="middleTruncation" translatesAutoresizingMaskIntoConstraints="NO" id="Vkv-Bw-zse">
                                                                                <rect key="frame" x="0.0" y="0.0" width="71" height="19"/>
                                                                                <fontDescription key="fontDescription" name="EurostileRegular" family="Eurostile" pointSize="17"/>
                                                                                <color key="tintColor" systemColor="systemTealColor"/>
                                                                                <inset key="imageEdgeInsets" minX="0.0" minY="0.0" maxX="4" maxY="0.0"/>
                                                                                <state key="normal" title=" Reverb" image="EffectOffOld">
                                                                                    <color key="titleColor" systemColor="systemTealColor"/>
                                                                                </state>
                                                                                <connections>
                                                                                    <action selector="toggleReverbEnabled:" destination="erm-79-XXa" eventType="touchUpInside" id="L8E-b0-XtN"/>
                                                                                </connections>
                                                                            </button>
                                                                            <button opaque="NO" contentMode="scaleToFill" horizontalCompressionResistancePriority="1000" verticalCompressionResistancePriority="1000" insetsLayoutMarginsFromSafeArea="NO" contentHorizontalAlignment="center" contentVerticalAlignment="center" lineBreakMode="middleTruncation" translatesAutoresizingMaskIntoConstraints="NO" id="QeJ-Yv-Djw" userLabel="Global">
                                                                                <rect key="frame" x="0.0" y="35" width="53" height="19"/>
                                                                                <fontDescription key="fontDescription" name="EurostileRegular" family="Eurostile" pointSize="17"/>
                                                                                <color key="tintColor" systemColor="systemOrangeColor"/>
                                                                                <state key="normal" title=" Lock" image="EffectOffOld">
                                                                                    <color key="titleColor" systemColor="systemOrangeColor"/>
                                                                                </state>
                                                                                <state key="disabled">
                                                                                    <color key="titleColor" red="0.39096304770000001" green="0.82518488170000004" blue="1" alpha="0.70740857661165146" colorSpace="custom" customColorSpace="sRGB"/>
                                                                                </state>
                                                                                <connections>
                                                                                    <action selector="toggleReverbGlobal:" destination="erm-79-XXa" eventType="touchUpInside" id="icz-Bq-6ij"/>
                                                                                </connections>
                                                                            </button>
                                                                        </subviews>
                                                                    </stackView>
                                                                    <stackView opaque="NO" contentMode="scaleToFill" axis="vertical" distribution="equalCentering" alignment="center" translatesAutoresizingMaskIntoConstraints="NO" id="79O-Jd-cFg" userLabel="Mix">
<<<<<<< HEAD
                                                                        <rect key="frame" x="4" y="0.0" width="69" height="83"/>
=======
                                                                        <rect key="frame" x="79" y="6" width="80" height="96.5"/>
>>>>>>> 601633be
                                                                        <subviews>
                                                                            <view contentMode="scaleToFill" translatesAutoresizingMaskIntoConstraints="NO" id="T20-Wa-s33" customClass="Knob" customModule="SoundFontsFramework" customModuleProvider="target">
                                                                                <rect key="frame" x="0.0" y="0.0" width="80" height="80"/>
                                                                                <constraints>
                                                                                    <constraint firstAttribute="width" secondItem="T20-Wa-s33" secondAttribute="height" id="7V0-Eb-LF9"/>
                                                                                    <constraint firstAttribute="width" relation="greaterThanOrEqual" constant="80" id="rQq-eB-If9"/>
                                                                                </constraints>
                                                                                <userDefinedRuntimeAttributes>
                                                                                    <userDefinedRuntimeAttribute type="number" keyPath="minimumValue">
                                                                                        <real key="value" value="0.0"/>
                                                                                    </userDefinedRuntimeAttribute>
                                                                                    <userDefinedRuntimeAttribute type="number" keyPath="maximumValue">
                                                                                        <real key="value" value="100"/>
                                                                                    </userDefinedRuntimeAttribute>
                                                                                    <userDefinedRuntimeAttribute type="number" keyPath="value">
                                                                                        <real key="value" value="20"/>
                                                                                    </userDefinedRuntimeAttribute>
                                                                                    <userDefinedRuntimeAttribute type="number" keyPath="trackLineWidth">
                                                                                        <real key="value" value="3"/>
                                                                                    </userDefinedRuntimeAttribute>
                                                                                    <userDefinedRuntimeAttribute type="number" keyPath="progressLineWidth">
                                                                                        <real key="value" value="5"/>
                                                                                    </userDefinedRuntimeAttribute>
                                                                                    <userDefinedRuntimeAttribute type="number" keyPath="indicatorLineWidth">
                                                                                        <real key="value" value="5"/>
                                                                                    </userDefinedRuntimeAttribute>
                                                                                </userDefinedRuntimeAttributes>
                                                                                <connections>
                                                                                    <action selector="changeReverbWebDryMix:" destination="erm-79-XXa" eventType="valueChanged" id="Szd-v6-C24"/>
                                                                                </connections>
                                                                            </view>
                                                                            <label opaque="NO" userInteractionEnabled="NO" contentMode="left" horizontalHuggingPriority="251" verticalHuggingPriority="251" verticalCompressionResistancePriority="1000" text="Mix" textAlignment="center" lineBreakMode="tailTruncation" baselineAdjustment="alignBaselines" adjustsFontSizeToFit="NO" translatesAutoresizingMaskIntoConstraints="NO" id="liX-ZF-LkS" userLabel="Mix">
<<<<<<< HEAD
                                                                                <rect key="frame" x="23.5" y="69" width="22" height="14"/>
=======
                                                                                <rect key="frame" x="29" y="80" width="22" height="16.5"/>
>>>>>>> 601633be
                                                                                <color key="tintColor" systemColor="systemTealColor"/>
                                                                                <fontDescription key="fontDescription" name="EurostileRegular" family="Eurostile" pointSize="15"/>
                                                                                <color key="textColor" systemColor="systemTealColor"/>
                                                                                <nil key="highlightedColor"/>
                                                                            </label>
                                                                        </subviews>
                                                                    </stackView>
                                                                    <pickerView contentMode="scaleToFill" translatesAutoresizingMaskIntoConstraints="NO" id="MCb-jT-Avp">
<<<<<<< HEAD
                                                                        <rect key="frame" x="77" y="0.0" width="120" height="83"/>
=======
                                                                        <rect key="frame" x="163" y="0.0" width="120" height="108"/>
>>>>>>> 601633be
                                                                        <color key="tintColor" systemColor="systemTealColor"/>
                                                                        <constraints>
                                                                            <constraint firstAttribute="width" constant="120" id="wYc-Qb-DDg"/>
                                                                        </constraints>
                                                                    </pickerView>
                                                                </subviews>
                                                                <edgeInsets key="layoutMargins" top="0.0" left="4" bottom="0.0" right="4"/>
                                                            </stackView>
                                                        </subviews>
                                                        <color key="backgroundColor" red="0.078417681160000002" green="0.078439243140000003" blue="0.078416295349999998" alpha="1" colorSpace="custom" customColorSpace="sRGB"/>
                                                    </stackView>
                                                    <stackView opaque="NO" contentMode="scaleToFill" axis="vertical" distribution="equalSpacing" alignment="center" spacing="2" translatesAutoresizingMaskIntoConstraints="NO" id="nPu-XI-6xU" userLabel="Delay VStack">
                                                        <rect key="frame" x="295" y="0.0" width="403" height="108"/>
                                                        <subviews>
<<<<<<< HEAD
                                                            <stackView opaque="NO" contentMode="scaleToFill" spacing="16" translatesAutoresizingMaskIntoConstraints="NO" id="P7B-ac-grc">
                                                                <rect key="frame" x="79" y="0.0" width="138" height="23"/>
                                                                <subviews>
                                                                    <button opaque="NO" contentMode="scaleToFill" verticalCompressionResistancePriority="1000" insetsLayoutMarginsFromSafeArea="NO" contentHorizontalAlignment="center" contentVerticalAlignment="center" lineBreakMode="middleTruncation" translatesAutoresizingMaskIntoConstraints="NO" id="FKq-Pr-ykg" userLabel="Delay">
                                                                        <rect key="frame" x="0.0" y="0.0" width="64" height="23"/>
                                                                        <fontDescription key="fontDescription" name="EurostileRegular" family="Eurostile" pointSize="17"/>
                                                                        <color key="tintColor" systemColor="systemTealColor"/>
                                                                        <inset key="contentEdgeInsets" minX="0.0" minY="-1" maxX="0.0" maxY="-1"/>
                                                                        <state key="normal" title="Delay" image="EffectOff">
                                                                            <color key="titleColor" systemColor="systemTealColor"/>
                                                                        </state>
                                                                        <connections>
                                                                            <action selector="toggleDelayEnabled:" destination="erm-79-XXa" eventType="touchUpInside" id="NxS-O2-MmU"/>
                                                                        </connections>
                                                                    </button>
                                                                    <button opaque="NO" contentMode="scaleToFill" verticalCompressionResistancePriority="1000" insetsLayoutMarginsFromSafeArea="NO" contentHorizontalAlignment="center" contentVerticalAlignment="center" lineBreakMode="middleTruncation" id="vQM-4Z-qzy" userLabel="Global">
                                                                        <rect key="frame" x="80" y="0.0" width="58" height="23"/>
                                                                        <autoresizingMask key="autoresizingMask" flexibleMaxX="YES" flexibleMaxY="YES"/>
                                                                        <fontDescription key="fontDescription" name="EurostileRegular" family="Eurostile" pointSize="17"/>
                                                                        <color key="tintColor" systemColor="systemOrangeColor"/>
                                                                        <inset key="contentEdgeInsets" minX="0.0" minY="-1" maxX="0.0" maxY="-1"/>
                                                                        <state key="normal" title="Lock" image="EffectOff">
                                                                            <color key="titleColor" systemColor="systemOrangeColor"/>
                                                                        </state>
                                                                        <state key="disabled">
                                                                            <color key="titleColor" red="0.39096304770000001" green="0.82518488170000004" blue="1" alpha="0.70740857660000001" colorSpace="custom" customColorSpace="sRGB"/>
                                                                        </state>
                                                                        <connections>
                                                                            <action selector="toggleDelayGlobal:" destination="erm-79-XXa" eventType="touchUpInside" id="Jba-CG-wIf"/>
                                                                        </connections>
                                                                    </button>
                                                                </subviews>
                                                            </stackView>
                                                            <stackView opaque="NO" contentMode="scaleToFill" verticalCompressionResistancePriority="1000" insetsLayoutMarginsFromSafeArea="NO" distribution="equalSpacing" alignment="center" spacing="4" translatesAutoresizingMaskIntoConstraints="NO" id="q8p-ND-Why" userLabel="Delay Controls">
                                                                <rect key="frame" x="0.0" y="25" width="296" height="83"/>
=======
                                                            <stackView opaque="NO" contentMode="scaleToFill" verticalCompressionResistancePriority="1000" insetsLayoutMarginsFromSafeArea="NO" distribution="equalSpacing" alignment="center" spacing="4" translatesAutoresizingMaskIntoConstraints="NO" id="q8p-ND-Why" userLabel="Delay Controls">
                                                                <rect key="frame" x="0.0" y="0.0" width="403" height="108"/>
>>>>>>> 601633be
                                                                <subviews>
                                                                    <stackView opaque="NO" contentMode="scaleToFill" axis="vertical" distribution="equalSpacing" alignment="top" spacing="16" translatesAutoresizingMaskIntoConstraints="NO" id="P7B-ac-grc">
                                                                        <rect key="frame" x="4" y="27" width="59" height="54"/>
                                                                        <subviews>
                                                                            <button opaque="NO" contentMode="scaleToFill" verticalCompressionResistancePriority="1000" insetsLayoutMarginsFromSafeArea="NO" contentHorizontalAlignment="center" contentVerticalAlignment="center" lineBreakMode="middleTruncation" translatesAutoresizingMaskIntoConstraints="NO" id="FKq-Pr-ykg" userLabel="Delay">
                                                                                <rect key="frame" x="0.0" y="0.0" width="59" height="19"/>
                                                                                <fontDescription key="fontDescription" name="EurostileRegular" family="Eurostile" pointSize="17"/>
                                                                                <color key="tintColor" systemColor="systemTealColor"/>
                                                                                <state key="normal" title=" Delay" image="EffectOffOld">
                                                                                    <color key="titleColor" systemColor="systemTealColor"/>
                                                                                </state>
                                                                                <connections>
                                                                                    <action selector="toggleDelayEnabled:" destination="erm-79-XXa" eventType="touchUpInside" id="NxS-O2-MmU"/>
                                                                                </connections>
                                                                            </button>
                                                                            <button opaque="NO" contentMode="scaleToFill" verticalCompressionResistancePriority="1000" insetsLayoutMarginsFromSafeArea="NO" contentHorizontalAlignment="center" contentVerticalAlignment="center" lineBreakMode="middleTruncation" id="vQM-4Z-qzy" userLabel="Global">
                                                                                <rect key="frame" x="0.0" y="35" width="53" height="19"/>
                                                                                <autoresizingMask key="autoresizingMask" flexibleMaxX="YES" flexibleMaxY="YES"/>
                                                                                <fontDescription key="fontDescription" name="EurostileRegular" family="Eurostile" pointSize="17"/>
                                                                                <color key="tintColor" systemColor="systemOrangeColor"/>
                                                                                <state key="normal" title=" Lock" image="EffectOffOld">
                                                                                    <color key="titleColor" systemColor="systemOrangeColor"/>
                                                                                </state>
                                                                                <state key="disabled">
                                                                                    <color key="titleColor" red="0.39096304770000001" green="0.82518488170000004" blue="1" alpha="0.70740857660000001" colorSpace="custom" customColorSpace="sRGB"/>
                                                                                </state>
                                                                                <connections>
                                                                                    <action selector="toggleDelayGlobal:" destination="erm-79-XXa" eventType="touchUpInside" id="Jba-CG-wIf"/>
                                                                                </connections>
                                                                            </button>
                                                                        </subviews>
                                                                    </stackView>
                                                                    <stackView opaque="NO" contentMode="scaleToFill" verticalCompressionResistancePriority="1000" axis="vertical" translatesAutoresizingMaskIntoConstraints="NO" id="4ay-ak-jBK" userLabel="Time">
<<<<<<< HEAD
                                                                        <rect key="frame" x="4" y="0.0" width="69" height="83"/>
=======
                                                                        <rect key="frame" x="67" y="6" width="80" height="96.5"/>
>>>>>>> 601633be
                                                                        <subviews>
                                                                            <view contentMode="scaleToFill" translatesAutoresizingMaskIntoConstraints="NO" id="Htb-6b-YVY" userLabel="Time" customClass="Knob" customModule="SoundFontsFramework" customModuleProvider="target">
                                                                                <rect key="frame" x="0.0" y="0.0" width="80" height="80"/>
                                                                                <constraints>
                                                                                    <constraint firstAttribute="width" secondItem="Htb-6b-YVY" secondAttribute="height" multiplier="1:1" id="ezB-q9-Isf"/>
                                                                                    <constraint firstAttribute="width" relation="greaterThanOrEqual" constant="80" id="fZz-5V-9Or"/>
                                                                                </constraints>
                                                                                <userDefinedRuntimeAttributes>
                                                                                    <userDefinedRuntimeAttribute type="number" keyPath="minimumValue">
                                                                                        <real key="value" value="0.0"/>
                                                                                    </userDefinedRuntimeAttribute>
                                                                                    <userDefinedRuntimeAttribute type="number" keyPath="maximumValue">
                                                                                        <real key="value" value="2"/>
                                                                                    </userDefinedRuntimeAttribute>
                                                                                    <userDefinedRuntimeAttribute type="number" keyPath="value">
                                                                                        <real key="value" value="1"/>
                                                                                    </userDefinedRuntimeAttribute>
                                                                                    <userDefinedRuntimeAttribute type="number" keyPath="trackLineWidth">
                                                                                        <real key="value" value="3"/>
                                                                                    </userDefinedRuntimeAttribute>
                                                                                    <userDefinedRuntimeAttribute type="number" keyPath="progressLineWidth">
                                                                                        <real key="value" value="5"/>
                                                                                    </userDefinedRuntimeAttribute>
                                                                                    <userDefinedRuntimeAttribute type="number" keyPath="indicatorLineWidth">
                                                                                        <real key="value" value="5"/>
                                                                                    </userDefinedRuntimeAttribute>
                                                                                </userDefinedRuntimeAttributes>
                                                                                <connections>
                                                                                    <action selector="changeDelayTime:" destination="erm-79-XXa" eventType="valueChanged" id="f7U-NN-lp6"/>
                                                                                </connections>
                                                                            </view>
                                                                            <label opaque="NO" userInteractionEnabled="NO" contentMode="left" horizontalHuggingPriority="251" verticalHuggingPriority="251" verticalCompressionResistancePriority="1000" text="Time" textAlignment="center" lineBreakMode="tailTruncation" baselineAdjustment="alignBaselines" adjustsFontSizeToFit="NO" translatesAutoresizingMaskIntoConstraints="NO" id="R2c-fd-4vs">
<<<<<<< HEAD
                                                                                <rect key="frame" x="0.0" y="69" width="69" height="14"/>
=======
                                                                                <rect key="frame" x="0.0" y="80" width="80" height="16.5"/>
>>>>>>> 601633be
                                                                                <color key="tintColor" systemColor="systemTealColor"/>
                                                                                <fontDescription key="fontDescription" name="EurostileRegular" family="Eurostile" pointSize="15"/>
                                                                                <color key="textColor" systemColor="systemTealColor"/>
                                                                                <nil key="highlightedColor"/>
                                                                            </label>
                                                                        </subviews>
                                                                    </stackView>
                                                                    <stackView opaque="NO" contentMode="scaleToFill" axis="vertical" translatesAutoresizingMaskIntoConstraints="NO" id="KG9-Et-JKF" userLabel="Amount">
<<<<<<< HEAD
                                                                        <rect key="frame" x="77" y="0.0" width="69" height="83"/>
=======
                                                                        <rect key="frame" x="151" y="6" width="80" height="96.5"/>
>>>>>>> 601633be
                                                                        <subviews>
                                                                            <view contentMode="scaleToFill" translatesAutoresizingMaskIntoConstraints="NO" id="iM2-XN-xlU" userLabel="Amount" customClass="Knob" customModule="SoundFontsFramework" customModuleProvider="target">
                                                                                <rect key="frame" x="0.0" y="0.0" width="80" height="80"/>
                                                                                <constraints>
                                                                                    <constraint firstAttribute="width" secondItem="iM2-XN-xlU" secondAttribute="height" multiplier="1:1" id="f9r-ZB-MMo"/>
                                                                                    <constraint firstAttribute="width" relation="greaterThanOrEqual" constant="80" id="wDo-jb-yE8"/>
                                                                                </constraints>
                                                                                <userDefinedRuntimeAttributes>
                                                                                    <userDefinedRuntimeAttribute type="number" keyPath="minimumValue">
                                                                                        <real key="value" value="-100"/>
                                                                                    </userDefinedRuntimeAttribute>
                                                                                    <userDefinedRuntimeAttribute type="number" keyPath="maximumValue">
                                                                                        <real key="value" value="100"/>
                                                                                    </userDefinedRuntimeAttribute>
                                                                                    <userDefinedRuntimeAttribute type="number" keyPath="value">
                                                                                        <real key="value" value="50"/>
                                                                                    </userDefinedRuntimeAttribute>
                                                                                    <userDefinedRuntimeAttribute type="number" keyPath="trackLineWidth">
                                                                                        <real key="value" value="3"/>
                                                                                    </userDefinedRuntimeAttribute>
                                                                                    <userDefinedRuntimeAttribute type="number" keyPath="progressLineWidth">
                                                                                        <real key="value" value="5"/>
                                                                                    </userDefinedRuntimeAttribute>
                                                                                    <userDefinedRuntimeAttribute type="number" keyPath="indicatorLineWidth">
                                                                                        <real key="value" value="5"/>
                                                                                    </userDefinedRuntimeAttribute>
                                                                                </userDefinedRuntimeAttributes>
                                                                                <connections>
                                                                                    <action selector="changeDelayFeedback:" destination="erm-79-XXa" eventType="valueChanged" id="wRQ-7d-nE8"/>
                                                                                </connections>
                                                                            </view>
                                                                            <label opaque="NO" userInteractionEnabled="NO" contentMode="left" horizontalHuggingPriority="251" verticalHuggingPriority="251" verticalCompressionResistancePriority="1000" text="Feedback" textAlignment="center" lineBreakMode="tailTruncation" baselineAdjustment="alignBaselines" adjustsFontSizeToFit="NO" translatesAutoresizingMaskIntoConstraints="NO" id="SpL-9N-09R">
<<<<<<< HEAD
                                                                                <rect key="frame" x="0.0" y="69" width="69" height="14"/>
=======
                                                                                <rect key="frame" x="0.0" y="80" width="80" height="16.5"/>
>>>>>>> 601633be
                                                                                <color key="tintColor" systemColor="systemTealColor"/>
                                                                                <fontDescription key="fontDescription" name="EurostileRegular" family="Eurostile" pointSize="15"/>
                                                                                <color key="textColor" systemColor="systemTealColor"/>
                                                                                <nil key="highlightedColor"/>
                                                                            </label>
                                                                        </subviews>
                                                                    </stackView>
                                                                    <stackView opaque="NO" contentMode="scaleToFill" axis="vertical" translatesAutoresizingMaskIntoConstraints="NO" id="maH-vs-3Vs" userLabel="Cutoff">
<<<<<<< HEAD
                                                                        <rect key="frame" x="150" y="0.0" width="69" height="83"/>
=======
                                                                        <rect key="frame" x="235" y="6" width="80" height="96.5"/>
>>>>>>> 601633be
                                                                        <subviews>
                                                                            <view contentMode="scaleToFill" translatesAutoresizingMaskIntoConstraints="NO" id="1pW-XF-kq9" userLabel="Cutoff" customClass="Knob" customModule="SoundFontsFramework" customModuleProvider="target">
                                                                                <rect key="frame" x="0.0" y="0.0" width="80" height="80"/>
                                                                                <constraints>
                                                                                    <constraint firstAttribute="width" relation="greaterThanOrEqual" constant="80" id="ltZ-dl-ISb"/>
                                                                                    <constraint firstAttribute="width" secondItem="1pW-XF-kq9" secondAttribute="height" multiplier="1:1" id="zxz-QP-a9e"/>
                                                                                </constraints>
                                                                                <userDefinedRuntimeAttributes>
                                                                                    <userDefinedRuntimeAttribute type="number" keyPath="minimumValue">
                                                                                        <real key="value" value="10"/>
                                                                                    </userDefinedRuntimeAttribute>
                                                                                    <userDefinedRuntimeAttribute type="number" keyPath="maximumValue">
                                                                                        <real key="value" value="20000"/>
                                                                                    </userDefinedRuntimeAttribute>
                                                                                    <userDefinedRuntimeAttribute type="number" keyPath="value">
                                                                                        <real key="value" value="15000"/>
                                                                                    </userDefinedRuntimeAttribute>
                                                                                    <userDefinedRuntimeAttribute type="number" keyPath="trackLineWidth">
                                                                                        <real key="value" value="3"/>
                                                                                    </userDefinedRuntimeAttribute>
                                                                                    <userDefinedRuntimeAttribute type="number" keyPath="progressLineWidth">
                                                                                        <real key="value" value="5"/>
                                                                                    </userDefinedRuntimeAttribute>
                                                                                    <userDefinedRuntimeAttribute type="number" keyPath="indicatorLineWidth">
                                                                                        <real key="value" value="5"/>
                                                                                    </userDefinedRuntimeAttribute>
                                                                                </userDefinedRuntimeAttributes>
                                                                                <connections>
                                                                                    <action selector="changeDelayCutoff:" destination="erm-79-XXa" eventType="valueChanged" id="3n5-fT-Dmu"/>
                                                                                </connections>
                                                                            </view>
                                                                            <label opaque="NO" userInteractionEnabled="NO" contentMode="left" horizontalHuggingPriority="251" verticalHuggingPriority="251" verticalCompressionResistancePriority="1000" text="Cutoff" textAlignment="center" lineBreakMode="tailTruncation" baselineAdjustment="alignBaselines" adjustsFontSizeToFit="NO" translatesAutoresizingMaskIntoConstraints="NO" id="nqZ-vK-8xw">
<<<<<<< HEAD
                                                                                <rect key="frame" x="0.0" y="69" width="69" height="14"/>
=======
                                                                                <rect key="frame" x="0.0" y="80" width="80" height="16.5"/>
>>>>>>> 601633be
                                                                                <color key="tintColor" systemColor="systemTealColor"/>
                                                                                <fontDescription key="fontDescription" name="EurostileRegular" family="Eurostile" pointSize="15"/>
                                                                                <color key="textColor" systemColor="systemTealColor"/>
                                                                                <nil key="highlightedColor"/>
                                                                            </label>
                                                                        </subviews>
                                                                    </stackView>
                                                                    <stackView opaque="NO" contentMode="scaleToFill" axis="vertical" translatesAutoresizingMaskIntoConstraints="NO" id="n7q-nM-ete" userLabel="Mix">
<<<<<<< HEAD
                                                                        <rect key="frame" x="223" y="0.0" width="69" height="83"/>
=======
                                                                        <rect key="frame" x="319" y="6" width="80" height="96.5"/>
>>>>>>> 601633be
                                                                        <subviews>
                                                                            <view contentMode="scaleToFill" translatesAutoresizingMaskIntoConstraints="NO" id="Ex1-3w-meW" customClass="Knob" customModule="SoundFontsFramework" customModuleProvider="target">
                                                                                <rect key="frame" x="0.0" y="0.0" width="80" height="80"/>
                                                                                <constraints>
                                                                                    <constraint firstAttribute="width" relation="greaterThanOrEqual" constant="80" id="I1l-m2-zcI"/>
                                                                                    <constraint firstAttribute="width" secondItem="Ex1-3w-meW" secondAttribute="height" multiplier="1:1" id="Pzo-7K-RG4"/>
                                                                                </constraints>
                                                                                <userDefinedRuntimeAttributes>
                                                                                    <userDefinedRuntimeAttribute type="number" keyPath="minimumValue">
                                                                                        <real key="value" value="0.0"/>
                                                                                    </userDefinedRuntimeAttribute>
                                                                                    <userDefinedRuntimeAttribute type="number" keyPath="maximumValue">
                                                                                        <real key="value" value="100"/>
                                                                                    </userDefinedRuntimeAttribute>
                                                                                    <userDefinedRuntimeAttribute type="number" keyPath="value">
                                                                                        <real key="value" value="20"/>
                                                                                    </userDefinedRuntimeAttribute>
                                                                                    <userDefinedRuntimeAttribute type="number" keyPath="trackLineWidth">
                                                                                        <real key="value" value="3"/>
                                                                                    </userDefinedRuntimeAttribute>
                                                                                    <userDefinedRuntimeAttribute type="number" keyPath="progressLineWidth">
                                                                                        <real key="value" value="5"/>
                                                                                    </userDefinedRuntimeAttribute>
                                                                                    <userDefinedRuntimeAttribute type="number" keyPath="indicatorLineWidth">
                                                                                        <real key="value" value="5"/>
                                                                                    </userDefinedRuntimeAttribute>
                                                                                </userDefinedRuntimeAttributes>
                                                                                <connections>
                                                                                    <action selector="changeDelayWetDryMix:" destination="erm-79-XXa" eventType="valueChanged" id="xiw-KF-84l"/>
                                                                                </connections>
                                                                            </view>
                                                                            <label opaque="NO" userInteractionEnabled="NO" contentMode="left" horizontalHuggingPriority="251" verticalHuggingPriority="251" verticalCompressionResistancePriority="1000" text="Mix" textAlignment="center" lineBreakMode="tailTruncation" baselineAdjustment="alignBaselines" adjustsFontSizeToFit="NO" translatesAutoresizingMaskIntoConstraints="NO" id="JT9-c9-CTS" userLabel="Mix">
<<<<<<< HEAD
                                                                                <rect key="frame" x="0.0" y="69" width="69" height="14"/>
=======
                                                                                <rect key="frame" x="0.0" y="80" width="80" height="16.5"/>
>>>>>>> 601633be
                                                                                <color key="tintColor" systemColor="systemTealColor"/>
                                                                                <fontDescription key="fontDescription" name="EurostileRegular" family="Eurostile" pointSize="15"/>
                                                                                <color key="textColor" systemColor="systemTealColor"/>
                                                                                <nil key="highlightedColor"/>
                                                                            </label>
                                                                        </subviews>
                                                                    </stackView>
                                                                </subviews>
                                                                <edgeInsets key="layoutMargins" top="0.0" left="4" bottom="0.0" right="4"/>
                                                            </stackView>
                                                        </subviews>
                                                        <color key="backgroundColor" red="0.078417681160000002" green="0.078439243140000003" blue="0.078416295349999998" alpha="1" colorSpace="custom" customColorSpace="sRGB"/>
                                                    </stackView>
                                                </subviews>
                                                <color key="backgroundColor" white="0.0" alpha="1" colorSpace="custom" customColorSpace="genericGamma22GrayColorSpace"/>
                                            </stackView>
                                        </subviews>
                                        <color key="backgroundColor" white="0.0" alpha="1" colorSpace="custom" customColorSpace="genericGamma22GrayColorSpace"/>
                                        <constraints>
                                            <constraint firstAttribute="bottom" secondItem="FXQ-A6-sfv" secondAttribute="bottom" constant="8" id="Kns-pw-xrT"/>
                                            <constraint firstItem="FXQ-A6-sfv" firstAttribute="top" secondItem="UHf-8z-8DL" secondAttribute="top" constant="8" id="eMA-8M-Q1Y"/>
                                            <constraint firstAttribute="trailing" secondItem="FXQ-A6-sfv" secondAttribute="trailing" id="hb7-7c-Mvg"/>
                                            <constraint firstItem="FXQ-A6-sfv" firstAttribute="leading" secondItem="UHf-8z-8DL" secondAttribute="leading" id="sHJ-Al-Wxl"/>
                                            <constraint firstAttribute="height" constant="124" id="yk1-2w-Um7"/>
                                        </constraints>
                                    </view>
                                </subviews>
                                <color key="backgroundColor" white="0.0" alpha="1" colorSpace="custom" customColorSpace="genericGamma22GrayColorSpace"/>
                                <constraints>
                                    <constraint firstItem="tyu-O2-3t2" firstAttribute="height" secondItem="UHf-8z-8DL" secondAttribute="height" id="8dh-V3-1eS"/>
                                    <constraint firstItem="UHf-8z-8DL" firstAttribute="leading" secondItem="4RI-js-GIc" secondAttribute="leading" id="PDE-lU-eOJ"/>
                                    <constraint firstItem="4RI-js-GIc" firstAttribute="trailing" secondItem="UHf-8z-8DL" secondAttribute="trailing" id="c81-4T-iXb"/>
                                    <constraint firstItem="4RI-js-GIc" firstAttribute="bottom" secondItem="UHf-8z-8DL" secondAttribute="bottom" id="vNr-Pi-sQR"/>
                                    <constraint firstItem="UHf-8z-8DL" firstAttribute="top" secondItem="4RI-js-GIc" secondAttribute="top" id="voN-7U-Qie"/>
                                </constraints>
                                <viewLayoutGuide key="contentLayoutGuide" id="4RI-js-GIc"/>
                                <viewLayoutGuide key="frameLayoutGuide" id="tyu-O2-3t2"/>
                            </scrollView>
                        </subviews>
                        <viewLayoutGuide key="safeArea" id="Dhe-Tz-U6h"/>
                        <color key="backgroundColor" white="0.0" alpha="1" colorSpace="custom" customColorSpace="genericGamma22GrayColorSpace"/>
                        <constraints>
                            <constraint firstItem="tQU-9E-SkR" firstAttribute="bottom" secondItem="w3i-H0-L4h" secondAttribute="bottom" id="6jL-1O-6DZ"/>
                            <constraint firstItem="tQU-9E-SkR" firstAttribute="top" secondItem="w3i-H0-L4h" secondAttribute="top" id="9oP-z4-efp"/>
                            <constraint firstItem="tQU-9E-SkR" firstAttribute="trailing" secondItem="w3i-H0-L4h" secondAttribute="trailing" id="EKC-ct-ip9"/>
                            <constraint firstItem="tQU-9E-SkR" firstAttribute="leading" secondItem="w3i-H0-L4h" secondAttribute="leading" id="MjD-23-YfL"/>
                        </constraints>
                    </view>
                    <extendedEdge key="edgesForExtendedLayout"/>
                    <nil key="simulatedTopBarMetrics"/>
                    <nil key="simulatedBottomBarMetrics"/>
                    <freeformSimulatedSizeMetrics key="simulatedDestinationMetrics"/>
                    <size key="freeformSize" width="414" height="124"/>
                    <connections>
                        <outlet property="delayControls" destination="q8p-ND-Why" id="K4Q-SO-ccz"/>
                        <outlet property="delayCutoff" destination="1pW-XF-kq9" id="AxL-Zv-f5C"/>
                        <outlet property="delayCutoffLabel" destination="nqZ-vK-8xw" id="Zxk-uS-bTR"/>
                        <outlet property="delayEnabled" destination="FKq-Pr-ykg" id="NaV-ic-Tnf"/>
                        <outlet property="delayFeedback" destination="iM2-XN-xlU" id="VOP-qf-6Al"/>
                        <outlet property="delayFeedbackLabel" destination="SpL-9N-09R" id="yRU-9i-3Uh"/>
                        <outlet property="delayGlobal" destination="vQM-4Z-qzy" id="6xc-d0-2ye"/>
                        <outlet property="delayMixLabel" destination="JT9-c9-CTS" id="KDg-3q-Op8"/>
                        <outlet property="delayTime" destination="Htb-6b-YVY" id="SEA-6r-xiI"/>
                        <outlet property="delayTimeLabel" destination="R2c-fd-4vs" id="aDj-1U-9zf"/>
                        <outlet property="delayWetDryMix" destination="Ex1-3w-meW" id="LNe-MS-Ryf"/>
                        <outlet property="reverbControls" destination="CzH-A1-o2R" id="CZF-p2-Eeb"/>
                        <outlet property="reverbEnabled" destination="Vkv-Bw-zse" id="Uok-ks-AxR"/>
                        <outlet property="reverbGlobal" destination="QeJ-Yv-Djw" id="gc2-y8-H2n"/>
                        <outlet property="reverbMixLabel" destination="liX-ZF-LkS" id="gCz-CY-wPl"/>
                        <outlet property="reverbRoom" destination="MCb-jT-Avp" id="qkz-Xt-UVx"/>
                        <outlet property="reverbWetDryMix" destination="T20-Wa-s33" id="Vyn-BI-Wee"/>
                    </connections>
                </viewController>
                <placeholder placeholderIdentifier="IBFirstResponder" id="8Gs-1T-Hst" userLabel="First Responder" customClass="UIResponder" sceneMemberID="firstResponder"/>
            </objects>
            <point key="canvasLocation" x="-420.28985507246381" y="-153.34821428571428"/>
        </scene>
    </scenes>
    <resources>
<<<<<<< HEAD
        <image name="EffectOff" width="25" height="25"/>
=======
        <image name="EffectOffOld" width="16" height="16"/>
>>>>>>> 601633be
        <systemColor name="systemOrangeColor">
            <color red="1" green="0.58431372549019611" blue="0.0" alpha="1" colorSpace="custom" customColorSpace="sRGB"/>
        </systemColor>
        <systemColor name="systemTealColor">
            <color red="0.35294117647058826" green="0.78431372549019607" blue="0.98039215686274506" alpha="1" colorSpace="custom" customColorSpace="sRGB"/>
        </systemColor>
    </resources>
</document><|MERGE_RESOLUTION|>--- conflicted
+++ resolved
@@ -33,46 +33,8 @@
                                                     <stackView opaque="NO" contentMode="scaleToFill" axis="vertical" distribution="equalSpacing" alignment="center" spacing="2" translatesAutoresizingMaskIntoConstraints="NO" id="zNv-Im-W2c" userLabel="Reverb VStack">
                                                         <rect key="frame" x="0.0" y="0.0" width="287" height="108"/>
                                                         <subviews>
-<<<<<<< HEAD
-                                                            <stackView opaque="NO" contentMode="scaleToFill" spacing="16" translatesAutoresizingMaskIntoConstraints="NO" id="2FA-Yz-uJo">
-                                                                <rect key="frame" x="26" y="0.0" width="149" height="23"/>
-                                                                <subviews>
-                                                                    <button opaque="NO" contentMode="scaleToFill" verticalCompressionResistancePriority="1000" insetsLayoutMarginsFromSafeArea="NO" contentHorizontalAlignment="center" contentVerticalAlignment="center" lineBreakMode="middleTruncation" translatesAutoresizingMaskIntoConstraints="NO" id="Vkv-Bw-zse">
-                                                                        <rect key="frame" x="0.0" y="0.0" width="75" height="23"/>
-                                                                        <fontDescription key="fontDescription" name="EurostileRegular" family="Eurostile" pointSize="17"/>
-                                                                        <color key="tintColor" systemColor="systemTealColor"/>
-                                                                        <inset key="contentEdgeInsets" minX="0.0" minY="-1" maxX="0.0" maxY="-1"/>
-                                                                        <state key="normal" title="Reverb" image="EffectOff">
-                                                                            <color key="titleColor" systemColor="systemTealColor"/>
-                                                                        </state>
-                                                                        <connections>
-                                                                            <action selector="toggleReverbEnabled:" destination="erm-79-XXa" eventType="touchUpInside" id="L8E-b0-XtN"/>
-                                                                        </connections>
-                                                                    </button>
-                                                                    <button opaque="NO" contentMode="scaleToFill" verticalCompressionResistancePriority="1000" insetsLayoutMarginsFromSafeArea="NO" contentHorizontalAlignment="center" contentVerticalAlignment="center" lineBreakMode="middleTruncation" id="QeJ-Yv-Djw" userLabel="Global">
-                                                                        <rect key="frame" x="91" y="0.0" width="58" height="23"/>
-                                                                        <autoresizingMask key="autoresizingMask" flexibleMaxX="YES" flexibleMaxY="YES"/>
-                                                                        <fontDescription key="fontDescription" name="EurostileRegular" family="Eurostile" pointSize="17"/>
-                                                                        <color key="tintColor" systemColor="systemOrangeColor"/>
-                                                                        <inset key="contentEdgeInsets" minX="0.0" minY="-1" maxX="0.0" maxY="-1"/>
-                                                                        <state key="normal" title="Lock" image="EffectOff">
-                                                                            <color key="titleColor" systemColor="systemOrangeColor"/>
-                                                                        </state>
-                                                                        <state key="disabled">
-                                                                            <color key="titleColor" red="0.39096304770000001" green="0.82518488170000004" blue="1" alpha="0.70740857661165146" colorSpace="custom" customColorSpace="sRGB"/>
-                                                                        </state>
-                                                                        <connections>
-                                                                            <action selector="toggleReverbGlobal:" destination="erm-79-XXa" eventType="touchUpInside" id="icz-Bq-6ij"/>
-                                                                        </connections>
-                                                                    </button>
-                                                                </subviews>
-                                                            </stackView>
-                                                            <stackView opaque="NO" contentMode="scaleToFill" insetsLayoutMarginsFromSafeArea="NO" distribution="equalSpacing" alignment="center" spacing="4" translatesAutoresizingMaskIntoConstraints="NO" id="CzH-A1-o2R" userLabel="Reverb Controls">
-                                                                <rect key="frame" x="0.0" y="25" width="201" height="83"/>
-=======
                                                             <stackView opaque="NO" contentMode="scaleToFill" insetsLayoutMarginsFromSafeArea="NO" distribution="equalSpacing" alignment="center" spacing="4" translatesAutoresizingMaskIntoConstraints="NO" id="CzH-A1-o2R" userLabel="Reverb Controls">
                                                                 <rect key="frame" x="0.0" y="0.0" width="287" height="108"/>
->>>>>>> 601633be
                                                                 <subviews>
                                                                     <stackView opaque="NO" contentMode="scaleToFill" axis="vertical" distribution="equalSpacing" alignment="top" spacing="16" translatesAutoresizingMaskIntoConstraints="NO" id="2FA-Yz-uJo">
                                                                         <rect key="frame" x="4" y="27" width="71" height="54"/>
@@ -106,11 +68,7 @@
                                                                         </subviews>
                                                                     </stackView>
                                                                     <stackView opaque="NO" contentMode="scaleToFill" axis="vertical" distribution="equalCentering" alignment="center" translatesAutoresizingMaskIntoConstraints="NO" id="79O-Jd-cFg" userLabel="Mix">
-<<<<<<< HEAD
-                                                                        <rect key="frame" x="4" y="0.0" width="69" height="83"/>
-=======
                                                                         <rect key="frame" x="79" y="6" width="80" height="96.5"/>
->>>>>>> 601633be
                                                                         <subviews>
                                                                             <view contentMode="scaleToFill" translatesAutoresizingMaskIntoConstraints="NO" id="T20-Wa-s33" customClass="Knob" customModule="SoundFontsFramework" customModuleProvider="target">
                                                                                 <rect key="frame" x="0.0" y="0.0" width="80" height="80"/>
@@ -143,11 +101,7 @@
                                                                                 </connections>
                                                                             </view>
                                                                             <label opaque="NO" userInteractionEnabled="NO" contentMode="left" horizontalHuggingPriority="251" verticalHuggingPriority="251" verticalCompressionResistancePriority="1000" text="Mix" textAlignment="center" lineBreakMode="tailTruncation" baselineAdjustment="alignBaselines" adjustsFontSizeToFit="NO" translatesAutoresizingMaskIntoConstraints="NO" id="liX-ZF-LkS" userLabel="Mix">
-<<<<<<< HEAD
-                                                                                <rect key="frame" x="23.5" y="69" width="22" height="14"/>
-=======
                                                                                 <rect key="frame" x="29" y="80" width="22" height="16.5"/>
->>>>>>> 601633be
                                                                                 <color key="tintColor" systemColor="systemTealColor"/>
                                                                                 <fontDescription key="fontDescription" name="EurostileRegular" family="Eurostile" pointSize="15"/>
                                                                                 <color key="textColor" systemColor="systemTealColor"/>
@@ -156,11 +110,7 @@
                                                                         </subviews>
                                                                     </stackView>
                                                                     <pickerView contentMode="scaleToFill" translatesAutoresizingMaskIntoConstraints="NO" id="MCb-jT-Avp">
-<<<<<<< HEAD
-                                                                        <rect key="frame" x="77" y="0.0" width="120" height="83"/>
-=======
                                                                         <rect key="frame" x="163" y="0.0" width="120" height="108"/>
->>>>>>> 601633be
                                                                         <color key="tintColor" systemColor="systemTealColor"/>
                                                                         <constraints>
                                                                             <constraint firstAttribute="width" constant="120" id="wYc-Qb-DDg"/>
@@ -175,46 +125,8 @@
                                                     <stackView opaque="NO" contentMode="scaleToFill" axis="vertical" distribution="equalSpacing" alignment="center" spacing="2" translatesAutoresizingMaskIntoConstraints="NO" id="nPu-XI-6xU" userLabel="Delay VStack">
                                                         <rect key="frame" x="295" y="0.0" width="403" height="108"/>
                                                         <subviews>
-<<<<<<< HEAD
-                                                            <stackView opaque="NO" contentMode="scaleToFill" spacing="16" translatesAutoresizingMaskIntoConstraints="NO" id="P7B-ac-grc">
-                                                                <rect key="frame" x="79" y="0.0" width="138" height="23"/>
-                                                                <subviews>
-                                                                    <button opaque="NO" contentMode="scaleToFill" verticalCompressionResistancePriority="1000" insetsLayoutMarginsFromSafeArea="NO" contentHorizontalAlignment="center" contentVerticalAlignment="center" lineBreakMode="middleTruncation" translatesAutoresizingMaskIntoConstraints="NO" id="FKq-Pr-ykg" userLabel="Delay">
-                                                                        <rect key="frame" x="0.0" y="0.0" width="64" height="23"/>
-                                                                        <fontDescription key="fontDescription" name="EurostileRegular" family="Eurostile" pointSize="17"/>
-                                                                        <color key="tintColor" systemColor="systemTealColor"/>
-                                                                        <inset key="contentEdgeInsets" minX="0.0" minY="-1" maxX="0.0" maxY="-1"/>
-                                                                        <state key="normal" title="Delay" image="EffectOff">
-                                                                            <color key="titleColor" systemColor="systemTealColor"/>
-                                                                        </state>
-                                                                        <connections>
-                                                                            <action selector="toggleDelayEnabled:" destination="erm-79-XXa" eventType="touchUpInside" id="NxS-O2-MmU"/>
-                                                                        </connections>
-                                                                    </button>
-                                                                    <button opaque="NO" contentMode="scaleToFill" verticalCompressionResistancePriority="1000" insetsLayoutMarginsFromSafeArea="NO" contentHorizontalAlignment="center" contentVerticalAlignment="center" lineBreakMode="middleTruncation" id="vQM-4Z-qzy" userLabel="Global">
-                                                                        <rect key="frame" x="80" y="0.0" width="58" height="23"/>
-                                                                        <autoresizingMask key="autoresizingMask" flexibleMaxX="YES" flexibleMaxY="YES"/>
-                                                                        <fontDescription key="fontDescription" name="EurostileRegular" family="Eurostile" pointSize="17"/>
-                                                                        <color key="tintColor" systemColor="systemOrangeColor"/>
-                                                                        <inset key="contentEdgeInsets" minX="0.0" minY="-1" maxX="0.0" maxY="-1"/>
-                                                                        <state key="normal" title="Lock" image="EffectOff">
-                                                                            <color key="titleColor" systemColor="systemOrangeColor"/>
-                                                                        </state>
-                                                                        <state key="disabled">
-                                                                            <color key="titleColor" red="0.39096304770000001" green="0.82518488170000004" blue="1" alpha="0.70740857660000001" colorSpace="custom" customColorSpace="sRGB"/>
-                                                                        </state>
-                                                                        <connections>
-                                                                            <action selector="toggleDelayGlobal:" destination="erm-79-XXa" eventType="touchUpInside" id="Jba-CG-wIf"/>
-                                                                        </connections>
-                                                                    </button>
-                                                                </subviews>
-                                                            </stackView>
-                                                            <stackView opaque="NO" contentMode="scaleToFill" verticalCompressionResistancePriority="1000" insetsLayoutMarginsFromSafeArea="NO" distribution="equalSpacing" alignment="center" spacing="4" translatesAutoresizingMaskIntoConstraints="NO" id="q8p-ND-Why" userLabel="Delay Controls">
-                                                                <rect key="frame" x="0.0" y="25" width="296" height="83"/>
-=======
                                                             <stackView opaque="NO" contentMode="scaleToFill" verticalCompressionResistancePriority="1000" insetsLayoutMarginsFromSafeArea="NO" distribution="equalSpacing" alignment="center" spacing="4" translatesAutoresizingMaskIntoConstraints="NO" id="q8p-ND-Why" userLabel="Delay Controls">
                                                                 <rect key="frame" x="0.0" y="0.0" width="403" height="108"/>
->>>>>>> 601633be
                                                                 <subviews>
                                                                     <stackView opaque="NO" contentMode="scaleToFill" axis="vertical" distribution="equalSpacing" alignment="top" spacing="16" translatesAutoresizingMaskIntoConstraints="NO" id="P7B-ac-grc">
                                                                         <rect key="frame" x="4" y="27" width="59" height="54"/>
@@ -248,11 +160,7 @@
                                                                         </subviews>
                                                                     </stackView>
                                                                     <stackView opaque="NO" contentMode="scaleToFill" verticalCompressionResistancePriority="1000" axis="vertical" translatesAutoresizingMaskIntoConstraints="NO" id="4ay-ak-jBK" userLabel="Time">
-<<<<<<< HEAD
-                                                                        <rect key="frame" x="4" y="0.0" width="69" height="83"/>
-=======
                                                                         <rect key="frame" x="67" y="6" width="80" height="96.5"/>
->>>>>>> 601633be
                                                                         <subviews>
                                                                             <view contentMode="scaleToFill" translatesAutoresizingMaskIntoConstraints="NO" id="Htb-6b-YVY" userLabel="Time" customClass="Knob" customModule="SoundFontsFramework" customModuleProvider="target">
                                                                                 <rect key="frame" x="0.0" y="0.0" width="80" height="80"/>
@@ -285,11 +193,7 @@
                                                                                 </connections>
                                                                             </view>
                                                                             <label opaque="NO" userInteractionEnabled="NO" contentMode="left" horizontalHuggingPriority="251" verticalHuggingPriority="251" verticalCompressionResistancePriority="1000" text="Time" textAlignment="center" lineBreakMode="tailTruncation" baselineAdjustment="alignBaselines" adjustsFontSizeToFit="NO" translatesAutoresizingMaskIntoConstraints="NO" id="R2c-fd-4vs">
-<<<<<<< HEAD
-                                                                                <rect key="frame" x="0.0" y="69" width="69" height="14"/>
-=======
                                                                                 <rect key="frame" x="0.0" y="80" width="80" height="16.5"/>
->>>>>>> 601633be
                                                                                 <color key="tintColor" systemColor="systemTealColor"/>
                                                                                 <fontDescription key="fontDescription" name="EurostileRegular" family="Eurostile" pointSize="15"/>
                                                                                 <color key="textColor" systemColor="systemTealColor"/>
@@ -298,11 +202,7 @@
                                                                         </subviews>
                                                                     </stackView>
                                                                     <stackView opaque="NO" contentMode="scaleToFill" axis="vertical" translatesAutoresizingMaskIntoConstraints="NO" id="KG9-Et-JKF" userLabel="Amount">
-<<<<<<< HEAD
-                                                                        <rect key="frame" x="77" y="0.0" width="69" height="83"/>
-=======
                                                                         <rect key="frame" x="151" y="6" width="80" height="96.5"/>
->>>>>>> 601633be
                                                                         <subviews>
                                                                             <view contentMode="scaleToFill" translatesAutoresizingMaskIntoConstraints="NO" id="iM2-XN-xlU" userLabel="Amount" customClass="Knob" customModule="SoundFontsFramework" customModuleProvider="target">
                                                                                 <rect key="frame" x="0.0" y="0.0" width="80" height="80"/>
@@ -335,11 +235,7 @@
                                                                                 </connections>
                                                                             </view>
                                                                             <label opaque="NO" userInteractionEnabled="NO" contentMode="left" horizontalHuggingPriority="251" verticalHuggingPriority="251" verticalCompressionResistancePriority="1000" text="Feedback" textAlignment="center" lineBreakMode="tailTruncation" baselineAdjustment="alignBaselines" adjustsFontSizeToFit="NO" translatesAutoresizingMaskIntoConstraints="NO" id="SpL-9N-09R">
-<<<<<<< HEAD
-                                                                                <rect key="frame" x="0.0" y="69" width="69" height="14"/>
-=======
                                                                                 <rect key="frame" x="0.0" y="80" width="80" height="16.5"/>
->>>>>>> 601633be
                                                                                 <color key="tintColor" systemColor="systemTealColor"/>
                                                                                 <fontDescription key="fontDescription" name="EurostileRegular" family="Eurostile" pointSize="15"/>
                                                                                 <color key="textColor" systemColor="systemTealColor"/>
@@ -348,11 +244,7 @@
                                                                         </subviews>
                                                                     </stackView>
                                                                     <stackView opaque="NO" contentMode="scaleToFill" axis="vertical" translatesAutoresizingMaskIntoConstraints="NO" id="maH-vs-3Vs" userLabel="Cutoff">
-<<<<<<< HEAD
-                                                                        <rect key="frame" x="150" y="0.0" width="69" height="83"/>
-=======
                                                                         <rect key="frame" x="235" y="6" width="80" height="96.5"/>
->>>>>>> 601633be
                                                                         <subviews>
                                                                             <view contentMode="scaleToFill" translatesAutoresizingMaskIntoConstraints="NO" id="1pW-XF-kq9" userLabel="Cutoff" customClass="Knob" customModule="SoundFontsFramework" customModuleProvider="target">
                                                                                 <rect key="frame" x="0.0" y="0.0" width="80" height="80"/>
@@ -385,11 +277,7 @@
                                                                                 </connections>
                                                                             </view>
                                                                             <label opaque="NO" userInteractionEnabled="NO" contentMode="left" horizontalHuggingPriority="251" verticalHuggingPriority="251" verticalCompressionResistancePriority="1000" text="Cutoff" textAlignment="center" lineBreakMode="tailTruncation" baselineAdjustment="alignBaselines" adjustsFontSizeToFit="NO" translatesAutoresizingMaskIntoConstraints="NO" id="nqZ-vK-8xw">
-<<<<<<< HEAD
-                                                                                <rect key="frame" x="0.0" y="69" width="69" height="14"/>
-=======
                                                                                 <rect key="frame" x="0.0" y="80" width="80" height="16.5"/>
->>>>>>> 601633be
                                                                                 <color key="tintColor" systemColor="systemTealColor"/>
                                                                                 <fontDescription key="fontDescription" name="EurostileRegular" family="Eurostile" pointSize="15"/>
                                                                                 <color key="textColor" systemColor="systemTealColor"/>
@@ -398,11 +286,7 @@
                                                                         </subviews>
                                                                     </stackView>
                                                                     <stackView opaque="NO" contentMode="scaleToFill" axis="vertical" translatesAutoresizingMaskIntoConstraints="NO" id="n7q-nM-ete" userLabel="Mix">
-<<<<<<< HEAD
-                                                                        <rect key="frame" x="223" y="0.0" width="69" height="83"/>
-=======
                                                                         <rect key="frame" x="319" y="6" width="80" height="96.5"/>
->>>>>>> 601633be
                                                                         <subviews>
                                                                             <view contentMode="scaleToFill" translatesAutoresizingMaskIntoConstraints="NO" id="Ex1-3w-meW" customClass="Knob" customModule="SoundFontsFramework" customModuleProvider="target">
                                                                                 <rect key="frame" x="0.0" y="0.0" width="80" height="80"/>
@@ -435,11 +319,7 @@
                                                                                 </connections>
                                                                             </view>
                                                                             <label opaque="NO" userInteractionEnabled="NO" contentMode="left" horizontalHuggingPriority="251" verticalHuggingPriority="251" verticalCompressionResistancePriority="1000" text="Mix" textAlignment="center" lineBreakMode="tailTruncation" baselineAdjustment="alignBaselines" adjustsFontSizeToFit="NO" translatesAutoresizingMaskIntoConstraints="NO" id="JT9-c9-CTS" userLabel="Mix">
-<<<<<<< HEAD
-                                                                                <rect key="frame" x="0.0" y="69" width="69" height="14"/>
-=======
                                                                                 <rect key="frame" x="0.0" y="80" width="80" height="16.5"/>
->>>>>>> 601633be
                                                                                 <color key="tintColor" systemColor="systemTealColor"/>
                                                                                 <fontDescription key="fontDescription" name="EurostileRegular" family="Eurostile" pointSize="15"/>
                                                                                 <color key="textColor" systemColor="systemTealColor"/>
@@ -519,11 +399,7 @@
         </scene>
     </scenes>
     <resources>
-<<<<<<< HEAD
-        <image name="EffectOff" width="25" height="25"/>
-=======
         <image name="EffectOffOld" width="16" height="16"/>
->>>>>>> 601633be
         <systemColor name="systemOrangeColor">
             <color red="1" green="0.58431372549019611" blue="0.0" alpha="1" colorSpace="custom" customColorSpace="sRGB"/>
         </systemColor>
