// !$*UTF8*$!
{
	archiveVersion = 1;
	classes = {
	};
	objectVersion = 50;
	objects = {

/* Begin PBXBuildFile section */
		BD2AEE4324F692C5009EAABE /* Generator.cpp in Sources */ = {isa = PBXBuildFile; fileRef = BD2AEE4224F692C5009EAABE /* Generator.cpp */; };
		BD2AEE4724F6B8D7009EAABE /* Instrument.cpp in Sources */ = {isa = PBXBuildFile; fileRef = BD2AEE4624F6B8D7009EAABE /* Instrument.cpp */; };
		BD2AEE4924F6BF94009EAABE /* Zone.cpp in Sources */ = {isa = PBXBuildFile; fileRef = BD2AEE4824F6BF94009EAABE /* Zone.cpp */; };
		BD2AEE4F24F7E2AA009EAABE /* SFGeneratorAmountTests.mm in Sources */ = {isa = PBXBuildFile; fileRef = BD2AEE4E24F7E2AA009EAABE /* SFGeneratorAmountTests.mm */; };
		BD74D17123CDB1D200204ED4 /* SoundFontInfoLib.framework in Frameworks */ = {isa = PBXBuildFile; fileRef = BD74D16723CDB1D200204ED4 /* SoundFontInfoLib.framework */; };
		BD74D17823CDB1D200204ED4 /* SoundFontInfoLib.h in Headers */ = {isa = PBXBuildFile; fileRef = BD74D16A23CDB1D200204ED4 /* SoundFontInfoLib.h */; settings = {ATTRIBUTES = (Public, ); }; };
		BD74D18623CDB36200204ED4 /* SoundFontInfo.h in Headers */ = {isa = PBXBuildFile; fileRef = BD74D18223CDB36200204ED4 /* SoundFontInfo.h */; settings = {ATTRIBUTES = (Public, ); }; };
		BD74D18723CDB36200204ED4 /* SoundFontInfo.mm in Sources */ = {isa = PBXBuildFile; fileRef = BD74D18323CDB36200204ED4 /* SoundFontInfo.mm */; };
		BD74D18823CDB36200204ED4 /* Parser.cpp in Sources */ = {isa = PBXBuildFile; fileRef = BD74D18423CDB36200204ED4 /* Parser.cpp */; };
		BD82800024EA8E6800533D80 /* GeneratorDefinition.cpp in Sources */ = {isa = PBXBuildFile; fileRef = BD827FFF24EA8E6800533D80 /* GeneratorDefinition.cpp */; };
		BD82800624EC16F200533D80 /* Envelope.cpp in Sources */ = {isa = PBXBuildFile; fileRef = BD82800524EC16F200533D80 /* Envelope.cpp */; };
		BD82800B24EC91A600533D80 /* EnvelopeTests.mm in Sources */ = {isa = PBXBuildFile; fileRef = BD82800A24EC91A600533D80 /* EnvelopeTests.mm */; };
		BD97190F24EF18530009ED6E /* Synthesizer.cpp in Sources */ = {isa = PBXBuildFile; fileRef = BD97190E24EF18530009ED6E /* Synthesizer.cpp */; };
		BD97191124EF1E9C0009ED6E /* SynthesizerTests.mm in Sources */ = {isa = PBXBuildFile; fileRef = BD97191024EF1E9C0009ED6E /* SynthesizerTests.mm */; };
		BD97191524EF21ED0009ED6E /* MIDI.cpp in Sources */ = {isa = PBXBuildFile; fileRef = BD97191424EF21ED0009ED6E /* MIDI.cpp */; };
		BD9781FC2505304800CEFB59 /* SoundFontInfoLibTests.swift in Sources */ = {isa = PBXBuildFile; fileRef = BD74D17523CDB1D200204ED4 /* SoundFontInfoLibTests.swift */; };
		BDABC42924F172CD00F8C874 /* Transform.cpp in Sources */ = {isa = PBXBuildFile; fileRef = BDABC42824F172CD00F8C874 /* Transform.cpp */; };
		BDABC42B24F1AD8800F8C874 /* TransformTests.mm in Sources */ = {isa = PBXBuildFile; fileRef = BDABC42A24F1AD8800F8C874 /* TransformTests.mm */; };
		BDABC42D24F46A2000F8C874 /* File.cpp in Sources */ = {isa = PBXBuildFile; fileRef = BDABC42C24F46A2000F8C874 /* File.cpp */; };
		BDB265FF25303E38005BEAD1 /* Configuration.cpp in Sources */ = {isa = PBXBuildFile; fileRef = BDB265FE25303E38005BEAD1 /* Configuration.cpp */; };
		BDB2660525303FE0005BEAD1 /* InstrumentCollection.cpp in Sources */ = {isa = PBXBuildFile; fileRef = BDB2660425303FE0005BEAD1 /* InstrumentCollection.cpp */; };
		BDB2660B25304037005BEAD1 /* InstrumentZone.cpp in Sources */ = {isa = PBXBuildFile; fileRef = BDB2660A25304037005BEAD1 /* InstrumentZone.cpp */; };
		BDB266192531AE2E005BEAD1 /* Pos.cpp in Sources */ = {isa = PBXBuildFile; fileRef = BDB266182531AE2E005BEAD1 /* Pos.cpp */; };
		BDB2662725323FE7005BEAD1 /* SFFileTests.swift in Sources */ = {isa = PBXBuildFile; fileRef = BDB2662625323FE7005BEAD1 /* SFFileTests.swift */; };
		BDB2662D25324780005BEAD1 /* SFFileTests.mm in Sources */ = {isa = PBXBuildFile; fileRef = BDB2662C25324780005BEAD1 /* SFFileTests.mm */; };
		BDB266CA25334B96005BEAD1 /* SF2Files.framework in Frameworks */ = {isa = PBXBuildFile; fileRef = BDB266C925334B96005BEAD1 /* SF2Files.framework */; settings = {ATTRIBUTES = (Weak, ); }; };
		BDEC003424978AA900A52507 /* ZoneModulators.hpp in Headers */ = {isa = PBXBuildFile; fileRef = BDEC003224978AA900A52507 /* ZoneModulators.hpp */; settings = {ATTRIBUTES = (Private, ); }; };
/* End PBXBuildFile section */

/* Begin PBXContainerItemProxy section */
		BD74D17223CDB1D200204ED4 /* PBXContainerItemProxy */ = {
			isa = PBXContainerItemProxy;
			containerPortal = BD74D15E23CDB1D200204ED4 /* Project object */;
			proxyType = 1;
			remoteGlobalIDString = BD74D16623CDB1D200204ED4;
			remoteInfo = SoundFontInfoLib;
		};
/* End PBXContainerItemProxy section */

/* Begin PBXFileReference section */
		BD2AEE4224F692C5009EAABE /* Generator.cpp */ = {isa = PBXFileReference; fileEncoding = 4; lastKnownFileType = sourcecode.cpp.cpp; path = Generator.cpp; sourceTree = "<group>"; };
		BD2AEE4424F69E21009EAABE /* Instrument.hpp */ = {isa = PBXFileReference; fileEncoding = 4; lastKnownFileType = sourcecode.cpp.h; path = Instrument.hpp; sourceTree = "<group>"; };
		BD2AEE4624F6B8D7009EAABE /* Instrument.cpp */ = {isa = PBXFileReference; fileEncoding = 4; lastKnownFileType = sourcecode.cpp.cpp; path = Instrument.cpp; sourceTree = "<group>"; };
		BD2AEE4824F6BF94009EAABE /* Zone.cpp */ = {isa = PBXFileReference; fileEncoding = 4; lastKnownFileType = sourcecode.cpp.cpp; path = Zone.cpp; sourceTree = "<group>"; };
		BD2AEE4E24F7E2AA009EAABE /* SFGeneratorAmountTests.mm */ = {isa = PBXFileReference; fileEncoding = 4; lastKnownFileType = sourcecode.cpp.objcpp; path = SFGeneratorAmountTests.mm; sourceTree = "<group>"; };
		BD2AEE5024F81867009EAABE /* Format.hpp */ = {isa = PBXFileReference; fileEncoding = 4; lastKnownFileType = sourcecode.cpp.h; path = Format.hpp; sourceTree = "<group>"; };
		BD2AEE5224F9C689009EAABE /* Configuration.hpp */ = {isa = PBXFileReference; fileEncoding = 4; lastKnownFileType = sourcecode.cpp.h; path = Configuration.hpp; sourceTree = "<group>"; };
		BD2AEE5424F9DEB9009EAABE /* PresetZone.hpp */ = {isa = PBXFileReference; fileEncoding = 4; lastKnownFileType = sourcecode.cpp.h; path = PresetZone.hpp; sourceTree = "<group>"; };
		BD2AEE5624F9DF1E009EAABE /* InstrumentZone.hpp */ = {isa = PBXFileReference; fileEncoding = 4; lastKnownFileType = sourcecode.cpp.h; path = InstrumentZone.hpp; sourceTree = "<group>"; };
		BD2AEE5824F9DF6B009EAABE /* InstrumentCollection.hpp */ = {isa = PBXFileReference; fileEncoding = 4; lastKnownFileType = sourcecode.cpp.h; path = InstrumentCollection.hpp; sourceTree = "<group>"; };
		BD64EB6724E5328100EA8473 /* Instrument.hpp */ = {isa = PBXFileReference; fileEncoding = 4; lastKnownFileType = sourcecode.cpp.h; path = Instrument.hpp; sourceTree = "<group>"; };
		BD64EB6924E5341900EA8473 /* Bag.hpp */ = {isa = PBXFileReference; fileEncoding = 4; lastKnownFileType = sourcecode.cpp.h; path = Bag.hpp; sourceTree = "<group>"; };
		BD64EB6B24E534B700EA8473 /* Preset.hpp */ = {isa = PBXFileReference; fileEncoding = 4; lastKnownFileType = sourcecode.cpp.h; path = Preset.hpp; sourceTree = "<group>"; };
		BD64EB6F24E536A200EA8473 /* Sample.hpp */ = {isa = PBXFileReference; fileEncoding = 4; lastKnownFileType = sourcecode.cpp.h; path = Sample.hpp; sourceTree = "<group>"; };
		BD64EB7124E5A5DC00EA8473 /* File.hpp */ = {isa = PBXFileReference; fileEncoding = 4; lastKnownFileType = sourcecode.cpp.h; path = File.hpp; sourceTree = "<group>"; };
		BD74D16723CDB1D200204ED4 /* SoundFontInfoLib.framework */ = {isa = PBXFileReference; explicitFileType = wrapper.framework; includeInIndex = 0; path = SoundFontInfoLib.framework; sourceTree = BUILT_PRODUCTS_DIR; };
		BD74D16A23CDB1D200204ED4 /* SoundFontInfoLib.h */ = {isa = PBXFileReference; lastKnownFileType = sourcecode.c.h; path = SoundFontInfoLib.h; sourceTree = "<group>"; };
		BD74D16B23CDB1D200204ED4 /* Info.plist */ = {isa = PBXFileReference; lastKnownFileType = text.plist.xml; path = Info.plist; sourceTree = "<group>"; };
		BD74D17023CDB1D200204ED4 /* SoundFontInfoLibTests.xctest */ = {isa = PBXFileReference; explicitFileType = wrapper.cfbundle; includeInIndex = 0; path = SoundFontInfoLibTests.xctest; sourceTree = BUILT_PRODUCTS_DIR; };
		BD74D17523CDB1D200204ED4 /* SoundFontInfoLibTests.swift */ = {isa = PBXFileReference; lastKnownFileType = sourcecode.swift; path = SoundFontInfoLibTests.swift; sourceTree = "<group>"; };
		BD74D17723CDB1D200204ED4 /* Info.plist */ = {isa = PBXFileReference; lastKnownFileType = text.plist.xml; path = Info.plist; sourceTree = "<group>"; };
		BD74D18123CDB36200204ED4 /* Parser.hpp */ = {isa = PBXFileReference; fileEncoding = 4; lastKnownFileType = sourcecode.cpp.h; path = Parser.hpp; sourceTree = "<group>"; };
		BD74D18223CDB36200204ED4 /* SoundFontInfo.h */ = {isa = PBXFileReference; fileEncoding = 4; lastKnownFileType = sourcecode.c.h; path = SoundFontInfo.h; sourceTree = "<group>"; };
		BD74D18323CDB36200204ED4 /* SoundFontInfo.mm */ = {isa = PBXFileReference; fileEncoding = 4; lastKnownFileType = sourcecode.cpp.objcpp; path = SoundFontInfo.mm; sourceTree = "<group>"; };
		BD74D18423CDB36200204ED4 /* Parser.cpp */ = {isa = PBXFileReference; fileEncoding = 4; lastKnownFileType = sourcecode.cpp.cpp; path = Parser.cpp; sourceTree = "<group>"; };
		BD827FFD24EA8E1B00533D80 /* GeneratorDefinition.hpp */ = {isa = PBXFileReference; fileEncoding = 4; lastKnownFileType = sourcecode.cpp.h; path = GeneratorDefinition.hpp; sourceTree = "<group>"; };
		BD827FFF24EA8E6800533D80 /* GeneratorDefinition.cpp */ = {isa = PBXFileReference; fileEncoding = 4; lastKnownFileType = sourcecode.cpp.cpp; path = GeneratorDefinition.cpp; sourceTree = "<group>"; };
		BD82800324EC061400533D80 /* Envelope.hpp */ = {isa = PBXFileReference; fileEncoding = 4; lastKnownFileType = sourcecode.cpp.h; path = Envelope.hpp; sourceTree = "<group>"; };
		BD82800524EC16F200533D80 /* Envelope.cpp */ = {isa = PBXFileReference; fileEncoding = 4; lastKnownFileType = sourcecode.cpp.cpp; path = Envelope.cpp; sourceTree = "<group>"; };
		BD82800924EC91A500533D80 /* SoundFontInfoLibTests-Bridging-Header.h */ = {isa = PBXFileReference; lastKnownFileType = sourcecode.c.h; path = "SoundFontInfoLibTests-Bridging-Header.h"; sourceTree = "<group>"; };
		BD82800A24EC91A600533D80 /* EnvelopeTests.mm */ = {isa = PBXFileReference; lastKnownFileType = sourcecode.cpp.objcpp; path = EnvelopeTests.mm; sourceTree = "<group>"; };
		BD97190C24EF182D0009ED6E /* Synthesizer.hpp */ = {isa = PBXFileReference; fileEncoding = 4; lastKnownFileType = sourcecode.cpp.h; path = Synthesizer.hpp; sourceTree = "<group>"; };
		BD97190E24EF18530009ED6E /* Synthesizer.cpp */ = {isa = PBXFileReference; fileEncoding = 4; lastKnownFileType = sourcecode.cpp.cpp; path = Synthesizer.cpp; sourceTree = "<group>"; };
		BD97191024EF1E9C0009ED6E /* SynthesizerTests.mm */ = {isa = PBXFileReference; fileEncoding = 4; lastKnownFileType = sourcecode.cpp.objcpp; path = SynthesizerTests.mm; sourceTree = "<group>"; };
		BD97191224EF21E40009ED6E /* MIDI.hpp */ = {isa = PBXFileReference; fileEncoding = 4; lastKnownFileType = sourcecode.cpp.h; path = MIDI.hpp; sourceTree = "<group>"; };
		BD97191424EF21ED0009ED6E /* MIDI.cpp */ = {isa = PBXFileReference; fileEncoding = 4; lastKnownFileType = sourcecode.cpp.cpp; path = MIDI.cpp; sourceTree = "<group>"; };
		BDABC42624F1727A00F8C874 /* Transform.hpp */ = {isa = PBXFileReference; fileEncoding = 4; lastKnownFileType = sourcecode.cpp.h; path = Transform.hpp; sourceTree = "<group>"; };
		BDABC42824F172CD00F8C874 /* Transform.cpp */ = {isa = PBXFileReference; fileEncoding = 4; lastKnownFileType = sourcecode.cpp.cpp; path = Transform.cpp; sourceTree = "<group>"; };
		BDABC42A24F1AD8800F8C874 /* TransformTests.mm */ = {isa = PBXFileReference; fileEncoding = 4; lastKnownFileType = sourcecode.cpp.objcpp; path = TransformTests.mm; sourceTree = "<group>"; };
		BDABC42C24F46A2000F8C874 /* File.cpp */ = {isa = PBXFileReference; fileEncoding = 4; lastKnownFileType = sourcecode.cpp.cpp; path = File.cpp; sourceTree = "<group>"; };
		BDABC42E24F46CF000F8C874 /* Preset.hpp */ = {isa = PBXFileReference; fileEncoding = 4; lastKnownFileType = sourcecode.cpp.h; path = Preset.hpp; sourceTree = "<group>"; };
		BDABC43224F46EFA00F8C874 /* Zone.hpp */ = {isa = PBXFileReference; fileEncoding = 4; lastKnownFileType = sourcecode.cpp.h; path = Zone.hpp; sourceTree = "<group>"; };
		BDB1B4612491805800F3F361 /* Tag.hpp */ = {isa = PBXFileReference; lastKnownFileType = sourcecode.cpp.h; path = Tag.hpp; sourceTree = "<group>"; };
		BDB1B4652491823400F3F361 /* ChunkList.hpp */ = {isa = PBXFileReference; lastKnownFileType = sourcecode.cpp.h; path = ChunkList.hpp; sourceTree = "<group>"; };
		BDB1B4692491829000F3F361 /* Chunk.hpp */ = {isa = PBXFileReference; lastKnownFileType = sourcecode.cpp.h; path = Chunk.hpp; sourceTree = "<group>"; };
		BDB265FE25303E38005BEAD1 /* Configuration.cpp */ = {isa = PBXFileReference; fileEncoding = 4; lastKnownFileType = sourcecode.cpp.cpp; path = Configuration.cpp; sourceTree = "<group>"; };
		BDB2660425303FE0005BEAD1 /* InstrumentCollection.cpp */ = {isa = PBXFileReference; fileEncoding = 4; lastKnownFileType = sourcecode.cpp.cpp; path = InstrumentCollection.cpp; sourceTree = "<group>"; };
		BDB2660A25304037005BEAD1 /* InstrumentZone.cpp */ = {isa = PBXFileReference; fileEncoding = 4; lastKnownFileType = sourcecode.cpp.cpp; path = InstrumentZone.cpp; sourceTree = "<group>"; };
		BDB266142531AA16005BEAD1 /* Pos.hpp */ = {isa = PBXFileReference; fileEncoding = 4; lastKnownFileType = sourcecode.cpp.h; path = Pos.hpp; sourceTree = "<group>"; };
		BDB266182531AE2E005BEAD1 /* Pos.cpp */ = {isa = PBXFileReference; fileEncoding = 4; lastKnownFileType = sourcecode.cpp.cpp; path = Pos.cpp; sourceTree = "<group>"; };
		BDB2662625323FE7005BEAD1 /* SFFileTests.swift */ = {isa = PBXFileReference; fileEncoding = 4; lastKnownFileType = sourcecode.swift; path = SFFileTests.swift; sourceTree = "<group>"; };
		BDB2662C25324780005BEAD1 /* SFFileTests.mm */ = {isa = PBXFileReference; fileEncoding = 4; lastKnownFileType = sourcecode.cpp.objcpp; path = SFFileTests.mm; sourceTree = "<group>"; };
		BDB266C725334B3E005BEAD1 /* SF2Files.framework */ = {isa = PBXFileReference; explicitFileType = wrapper.framework; path = SF2Files.framework; sourceTree = BUILT_PRODUCTS_DIR; };
		BDB266C925334B96005BEAD1 /* SF2Files.framework */ = {isa = PBXFileReference; explicitFileType = wrapper.framework; path = SF2Files.framework; sourceTree = BUILT_PRODUCTS_DIR; };
		BDD08E0F24F09FB800339A69 /* Pan.hpp */ = {isa = PBXFileReference; fileEncoding = 4; lastKnownFileType = sourcecode.cpp.h; path = Pan.hpp; sourceTree = "<group>"; };
		BDD08E1124F111C800339A69 /* LFO.hpp */ = {isa = PBXFileReference; fileEncoding = 4; lastKnownFileType = sourcecode.cpp.h; path = LFO.hpp; sourceTree = "<group>"; };
		BDEC00162497665D00A52507 /* ModulatorSource.hpp */ = {isa = PBXFileReference; lastKnownFileType = sourcecode.cpp.h; path = ModulatorSource.hpp; sourceTree = "<group>"; };
		BDEC001A2497669300A52507 /* GeneratorIndex.hpp */ = {isa = PBXFileReference; lastKnownFileType = sourcecode.cpp.h; path = GeneratorIndex.hpp; sourceTree = "<group>"; };
		BDEC001E2497672000A52507 /* Transform.hpp */ = {isa = PBXFileReference; lastKnownFileType = sourcecode.cpp.h; path = Transform.hpp; sourceTree = "<group>"; };
		BDEC0022249768E200A52507 /* GeneratorAmount.hpp */ = {isa = PBXFileReference; lastKnownFileType = sourcecode.cpp.h; path = GeneratorAmount.hpp; sourceTree = "<group>"; };
		BDEC0026249775FE00A52507 /* Voice.hpp */ = {isa = PBXFileReference; lastKnownFileType = sourcecode.cpp.h; path = Voice.hpp; sourceTree = "<group>"; };
		BDEC002A2497790A00A52507 /* StringUtils.hpp */ = {isa = PBXFileReference; lastKnownFileType = sourcecode.cpp.h; path = StringUtils.hpp; sourceTree = "<group>"; };
		BDEC003224978AA900A52507 /* ZoneModulators.hpp */ = {isa = PBXFileReference; lastKnownFileType = sourcecode.cpp.h; path = ZoneModulators.hpp; sourceTree = "<group>"; };
		BDEC003624978AB300A52507 /* ZoneGenerators.hpp */ = {isa = PBXFileReference; lastKnownFileType = sourcecode.cpp.h; path = ZoneGenerators.hpp; sourceTree = "<group>"; };
		BDEC00422497DD5700A52507 /* ChunkItems.hpp */ = {isa = PBXFileReference; lastKnownFileType = sourcecode.cpp.h; path = ChunkItems.hpp; sourceTree = "<group>"; };
		BDEC00462497E7BF00A52507 /* Generator.hpp */ = {isa = PBXFileReference; lastKnownFileType = sourcecode.cpp.h; path = Generator.hpp; sourceTree = "<group>"; };
		BDEC004A2497F0A700A52507 /* Modulator.hpp */ = {isa = PBXFileReference; lastKnownFileType = sourcecode.cpp.h; path = Modulator.hpp; sourceTree = "<group>"; };
		BDECFFE82496BA6600A52507 /* main.swift */ = {isa = PBXFileReference; lastKnownFileType = sourcecode.swift; path = main.swift; sourceTree = "<group>"; };
/* End PBXFileReference section */

/* Begin PBXFrameworksBuildPhase section */
		BD74D16423CDB1D200204ED4 /* Frameworks */ = {
			isa = PBXFrameworksBuildPhase;
			buildActionMask = 2147483647;
			files = (
			);
			runOnlyForDeploymentPostprocessing = 0;
		};
		BD74D16D23CDB1D200204ED4 /* Frameworks */ = {
			isa = PBXFrameworksBuildPhase;
			buildActionMask = 2147483647;
			files = (
				BDB266CA25334B96005BEAD1 /* SF2Files.framework in Frameworks */,
				BD74D17123CDB1D200204ED4 /* SoundFontInfoLib.framework in Frameworks */,
			);
			runOnlyForDeploymentPostprocessing = 0;
		};
/* End PBXFrameworksBuildPhase section */

/* Begin PBXGroup section */
		BD74D15D23CDB1D200204ED4 = {
			isa = PBXGroup;
			children = (
				BD74D16923CDB1D200204ED4 /* SoundFontInfoLib */,
				BD74D17423CDB1D200204ED4 /* SoundFontInfoLibTests */,
				BDECFFE72496BA6600A52507 /* sf2dump */,
				BD74D16823CDB1D200204ED4 /* Products */,
				BDECFFED2496BEFB00A52507 /* Frameworks */,
			);
			sourceTree = "<group>";
		};
		BD74D16823CDB1D200204ED4 /* Products */ = {
			isa = PBXGroup;
			children = (
				BD74D16723CDB1D200204ED4 /* SoundFontInfoLib.framework */,
				BD74D17023CDB1D200204ED4 /* SoundFontInfoLibTests.xctest */,
			);
			name = Products;
			sourceTree = "<group>";
		};
		BD74D16923CDB1D200204ED4 /* SoundFontInfoLib */ = {
			isa = PBXGroup;
			children = (
				BDB265F4252FB2CB005BEAD1 /* Entity */,
				BDB265F7252FB31F005BEAD1 /* IO */,
				BDB26651253269F9005BEAD1 /* Render */,
				BD74D18323CDB36200204ED4 /* SoundFontInfo.mm */,
				BD74D18223CDB36200204ED4 /* SoundFontInfo.h */,
				BD74D16B23CDB1D200204ED4 /* Info.plist */,
				BD74D16A23CDB1D200204ED4 /* SoundFontInfoLib.h */,
			);
			path = SoundFontInfoLib;
			sourceTree = "<group>";
		};
		BD74D17423CDB1D200204ED4 /* SoundFontInfoLibTests */ = {
			isa = PBXGroup;
			children = (
				BD82800A24EC91A600533D80 /* EnvelopeTests.mm */,
				BDABC42A24F1AD8800F8C874 /* TransformTests.mm */,
				BDB2662C25324780005BEAD1 /* SFFileTests.mm */,
				BDB2662625323FE7005BEAD1 /* SFFileTests.swift */,
				BD2AEE4E24F7E2AA009EAABE /* SFGeneratorAmountTests.mm */,
				BD74D17523CDB1D200204ED4 /* SoundFontInfoLibTests.swift */,
				BD82800924EC91A500533D80 /* SoundFontInfoLibTests-Bridging-Header.h */,
				BD97191024EF1E9C0009ED6E /* SynthesizerTests.mm */,
				BD74D17723CDB1D200204ED4 /* Info.plist */,
			);
			path = SoundFontInfoLibTests;
			sourceTree = "<group>";
		};
		BDB265F4252FB2CB005BEAD1 /* Entity */ = {
			isa = PBXGroup;
			children = (
				BD64EB6924E5341900EA8473 /* Bag.hpp */,
				BD2AEE4224F692C5009EAABE /* Generator.cpp */,
				BDEC00462497E7BF00A52507 /* Generator.hpp */,
				BDEC0022249768E200A52507 /* GeneratorAmount.hpp */,
				BD827FFF24EA8E6800533D80 /* GeneratorDefinition.cpp */,
				BD827FFD24EA8E1B00533D80 /* GeneratorDefinition.hpp */,
				BDEC001A2497669300A52507 /* GeneratorIndex.hpp */,
				BD64EB6724E5328100EA8473 /* Instrument.hpp */,
				BDEC004A2497F0A700A52507 /* Modulator.hpp */,
				BDEC00162497665D00A52507 /* ModulatorSource.hpp */,
				BD64EB6B24E534B700EA8473 /* Preset.hpp */,
				BD64EB6F24E536A200EA8473 /* Sample.hpp */,
				BDEC001E2497672000A52507 /* Transform.hpp */,
			);
			path = Entity;
			sourceTree = "<group>";
		};
		BDB265F7252FB31F005BEAD1 /* IO */ = {
			isa = PBXGroup;
			children = (
				BDB1B4692491829000F3F361 /* Chunk.hpp */,
				BDEC00422497DD5700A52507 /* ChunkItems.hpp */,
				BDB1B4652491823400F3F361 /* ChunkList.hpp */,
				BD2AEE5024F81867009EAABE /* Format.hpp */,
				BD74D18423CDB36200204ED4 /* Parser.cpp */,
				BD74D18123CDB36200204ED4 /* Parser.hpp */,
				BDB266182531AE2E005BEAD1 /* Pos.cpp */,
				BDB266142531AA16005BEAD1 /* Pos.hpp */,
				BDABC42C24F46A2000F8C874 /* File.cpp */,
				BD64EB7124E5A5DC00EA8473 /* File.hpp */,
				BDEC002A2497790A00A52507 /* StringUtils.hpp */,
				BDB1B4612491805800F3F361 /* Tag.hpp */,
			);
			path = IO;
			sourceTree = "<group>";
		};
		BDB26651253269F9005BEAD1 /* Render */ = {
			isa = PBXGroup;
			children = (
				BDB265FE25303E38005BEAD1 /* Configuration.cpp */,
				BD2AEE5224F9C689009EAABE /* Configuration.hpp */,
				BD82800524EC16F200533D80 /* Envelope.cpp */,
				BD82800324EC061400533D80 /* Envelope.hpp */,
				BD2AEE4624F6B8D7009EAABE /* Instrument.cpp */,
				BD2AEE4424F69E21009EAABE /* Instrument.hpp */,
				BDB2660425303FE0005BEAD1 /* InstrumentCollection.cpp */,
				BD2AEE5824F9DF6B009EAABE /* InstrumentCollection.hpp */,
				BDB2660A25304037005BEAD1 /* InstrumentZone.cpp */,
				BD2AEE5624F9DF1E009EAABE /* InstrumentZone.hpp */,
				BDD08E1124F111C800339A69 /* LFO.hpp */,
				BD97191424EF21ED0009ED6E /* MIDI.cpp */,
				BD97191224EF21E40009ED6E /* MIDI.hpp */,
				BDD08E0F24F09FB800339A69 /* Pan.hpp */,
				BDABC42E24F46CF000F8C874 /* Preset.hpp */,
				BD2AEE5424F9DEB9009EAABE /* PresetZone.hpp */,
				BD97190E24EF18530009ED6E /* Synthesizer.cpp */,
				BD97190C24EF182D0009ED6E /* Synthesizer.hpp */,
				BDABC42824F172CD00F8C874 /* Transform.cpp */,
				BDABC42624F1727A00F8C874 /* Transform.hpp */,
				BDEC0026249775FE00A52507 /* Voice.hpp */,
				BD2AEE4824F6BF94009EAABE /* Zone.cpp */,
				BDABC43224F46EFA00F8C874 /* Zone.hpp */,
				BDEC003624978AB300A52507 /* ZoneGenerators.hpp */,
				BDEC003224978AA900A52507 /* ZoneModulators.hpp */,
			);
			path = Render;
			sourceTree = "<group>";
		};
		BDECFFE72496BA6600A52507 /* sf2dump */ = {
			isa = PBXGroup;
			children = (
				BDECFFE82496BA6600A52507 /* main.swift */,
			);
			path = sf2dump;
			sourceTree = "<group>";
		};
		BDECFFED2496BEFB00A52507 /* Frameworks */ = {
			isa = PBXGroup;
			children = (
				BDB266C925334B96005BEAD1 /* SF2Files.framework */,
				BDB266C725334B3E005BEAD1 /* SF2Files.framework */,
			);
			name = Frameworks;
			sourceTree = "<group>";
		};
/* End PBXGroup section */

/* Begin PBXHeadersBuildPhase section */
		BD74D16223CDB1D200204ED4 /* Headers */ = {
			isa = PBXHeadersBuildPhase;
			buildActionMask = 2147483647;
			files = (
				BDEC003424978AA900A52507 /* ZoneModulators.hpp in Headers */,
				BD74D18623CDB36200204ED4 /* SoundFontInfo.h in Headers */,
				BD74D17823CDB1D200204ED4 /* SoundFontInfoLib.h in Headers */,
			);
			runOnlyForDeploymentPostprocessing = 0;
		};
/* End PBXHeadersBuildPhase section */

/* Begin PBXNativeTarget section */
		BD74D16623CDB1D200204ED4 /* SoundFontInfoLib */ = {
			isa = PBXNativeTarget;
			buildConfigurationList = BD74D17B23CDB1D200204ED4 /* Build configuration list for PBXNativeTarget "SoundFontInfoLib" */;
			buildPhases = (
				BD74D16223CDB1D200204ED4 /* Headers */,
				BD74D16323CDB1D200204ED4 /* Sources */,
				BD74D16423CDB1D200204ED4 /* Frameworks */,
				BD74D16523CDB1D200204ED4 /* Resources */,
			);
			buildRules = (
			);
			dependencies = (
			);
			name = SoundFontInfoLib;
			productName = SoundFontInfoLib;
			productReference = BD74D16723CDB1D200204ED4 /* SoundFontInfoLib.framework */;
			productType = "com.apple.product-type.framework";
		};
		BD74D16F23CDB1D200204ED4 /* SoundFontInfoLibTests */ = {
			isa = PBXNativeTarget;
			buildConfigurationList = BD74D17E23CDB1D200204ED4 /* Build configuration list for PBXNativeTarget "SoundFontInfoLibTests" */;
			buildPhases = (
				BD74D16C23CDB1D200204ED4 /* Sources */,
				BD74D16D23CDB1D200204ED4 /* Frameworks */,
				BD74D16E23CDB1D200204ED4 /* Resources */,
			);
			buildRules = (
			);
			dependencies = (
				BD74D17323CDB1D200204ED4 /* PBXTargetDependency */,
			);
			name = SoundFontInfoLibTests;
			productName = SoundFontInfoLibTests;
			productReference = BD74D17023CDB1D200204ED4 /* SoundFontInfoLibTests.xctest */;
			productType = "com.apple.product-type.bundle.unit-test";
		};
/* End PBXNativeTarget section */

/* Begin PBXProject section */
		BD74D15E23CDB1D200204ED4 /* Project object */ = {
			isa = PBXProject;
			attributes = {
				LastSwiftUpdateCheck = 1150;
				LastUpgradeCheck = 1200;
				ORGANIZATIONNAME = "Brad Howes";
				TargetAttributes = {
					BD74D16623CDB1D200204ED4 = {
						CreatedOnToolsVersion = 11.3;
					};
					BD74D16F23CDB1D200204ED4 = {
						CreatedOnToolsVersion = 11.3;
						LastSwiftMigration = 1160;
					};
				};
			};
			buildConfigurationList = BD74D16123CDB1D200204ED4 /* Build configuration list for PBXProject "SoundFontInfoLib" */;
			compatibilityVersion = "Xcode 9.3";
			developmentRegion = en;
			hasScannedForEncodings = 0;
			knownRegions = (
				en,
				Base,
			);
			mainGroup = BD74D15D23CDB1D200204ED4;
			productRefGroup = BD74D16823CDB1D200204ED4 /* Products */;
			projectDirPath = "";
			projectRoot = "";
			targets = (
				BD74D16623CDB1D200204ED4 /* SoundFontInfoLib */,
				BD74D16F23CDB1D200204ED4 /* SoundFontInfoLibTests */,
			);
		};
/* End PBXProject section */

/* Begin PBXResourcesBuildPhase section */
		BD74D16523CDB1D200204ED4 /* Resources */ = {
			isa = PBXResourcesBuildPhase;
			buildActionMask = 2147483647;
			files = (
			);
			runOnlyForDeploymentPostprocessing = 0;
		};
		BD74D16E23CDB1D200204ED4 /* Resources */ = {
			isa = PBXResourcesBuildPhase;
			buildActionMask = 2147483647;
			files = (
			);
			runOnlyForDeploymentPostprocessing = 0;
		};
/* End PBXResourcesBuildPhase section */

/* Begin PBXSourcesBuildPhase section */
		BD74D16323CDB1D200204ED4 /* Sources */ = {
			isa = PBXSourcesBuildPhase;
			buildActionMask = 2147483647;
			files = (
				BDB266192531AE2E005BEAD1 /* Pos.cpp in Sources */,
				BDB265FF25303E38005BEAD1 /* Configuration.cpp in Sources */,
				BD97191524EF21ED0009ED6E /* MIDI.cpp in Sources */,
				BD2AEE4324F692C5009EAABE /* Generator.cpp in Sources */,
				BD74D18723CDB36200204ED4 /* SoundFontInfo.mm in Sources */,
				BD82800624EC16F200533D80 /* Envelope.cpp in Sources */,
				BD82800024EA8E6800533D80 /* GeneratorDefinition.cpp in Sources */,
				BDABC42924F172CD00F8C874 /* Transform.cpp in Sources */,
				BD2AEE4724F6B8D7009EAABE /* Instrument.cpp in Sources */,
				BD2AEE4924F6BF94009EAABE /* Zone.cpp in Sources */,
				BD74D18823CDB36200204ED4 /* Parser.cpp in Sources */,
				BDABC42D24F46A2000F8C874 /* File.cpp in Sources */,
				BDB2660B25304037005BEAD1 /* InstrumentZone.cpp in Sources */,
				BDB2660525303FE0005BEAD1 /* InstrumentCollection.cpp in Sources */,
				BD97190F24EF18530009ED6E /* Synthesizer.cpp in Sources */,
			);
			runOnlyForDeploymentPostprocessing = 0;
		};
		BD74D16C23CDB1D200204ED4 /* Sources */ = {
			isa = PBXSourcesBuildPhase;
			buildActionMask = 2147483647;
			files = (
				BDB2662725323FE7005BEAD1 /* SFFileTests.swift in Sources */,
				BD2AEE4F24F7E2AA009EAABE /* SFGeneratorAmountTests.mm in Sources */,
				BDABC42B24F1AD8800F8C874 /* TransformTests.mm in Sources */,
				BD9781FC2505304800CEFB59 /* SoundFontInfoLibTests.swift in Sources */,
				BD82800B24EC91A600533D80 /* EnvelopeTests.mm in Sources */,
				BD97191124EF1E9C0009ED6E /* SynthesizerTests.mm in Sources */,
				BDB2662D25324780005BEAD1 /* SFFileTests.mm in Sources */,
			);
			runOnlyForDeploymentPostprocessing = 0;
		};
/* End PBXSourcesBuildPhase section */

/* Begin PBXTargetDependency section */
		BD74D17323CDB1D200204ED4 /* PBXTargetDependency */ = {
			isa = PBXTargetDependency;
			target = BD74D16623CDB1D200204ED4 /* SoundFontInfoLib */;
			targetProxy = BD74D17223CDB1D200204ED4 /* PBXContainerItemProxy */;
		};
/* End PBXTargetDependency section */

/* Begin XCBuildConfiguration section */
		BD74D17923CDB1D200204ED4 /* Debug */ = {
			isa = XCBuildConfiguration;
			buildSettings = {
				ALWAYS_SEARCH_USER_PATHS = NO;
				APPLICATION_EXTENSION_API_ONLY = YES;
				CLANG_ANALYZER_NONNULL = YES;
				CLANG_ANALYZER_NUMBER_OBJECT_CONVERSION = YES_AGGRESSIVE;
				CLANG_CXX_LANGUAGE_STANDARD = "gnu++14";
				CLANG_CXX_LIBRARY = "libc++";
				CLANG_ENABLE_MODULES = YES;
				CLANG_ENABLE_OBJC_ARC = YES;
				CLANG_ENABLE_OBJC_WEAK = YES;
				CLANG_WARN_BLOCK_CAPTURE_AUTORELEASING = YES;
				CLANG_WARN_BOOL_CONVERSION = YES;
				CLANG_WARN_COMMA = YES;
				CLANG_WARN_CONSTANT_CONVERSION = YES;
				CLANG_WARN_DEPRECATED_OBJC_IMPLEMENTATIONS = YES;
				CLANG_WARN_DIRECT_OBJC_ISA_USAGE = YES_ERROR;
				CLANG_WARN_DOCUMENTATION_COMMENTS = YES;
				CLANG_WARN_EMPTY_BODY = YES;
				CLANG_WARN_ENUM_CONVERSION = YES;
				CLANG_WARN_INFINITE_RECURSION = YES;
				CLANG_WARN_INT_CONVERSION = YES;
				CLANG_WARN_NON_LITERAL_NULL_CONVERSION = YES;
				CLANG_WARN_OBJC_IMPLICIT_RETAIN_SELF = YES;
				CLANG_WARN_OBJC_LITERAL_CONVERSION = YES;
				CLANG_WARN_OBJC_ROOT_CLASS = YES_ERROR;
				CLANG_WARN_QUOTED_INCLUDE_IN_FRAMEWORK_HEADER = YES;
				CLANG_WARN_RANGE_LOOP_ANALYSIS = YES;
				CLANG_WARN_STRICT_PROTOTYPES = YES;
				CLANG_WARN_SUSPICIOUS_MOVE = YES;
				CLANG_WARN_UNGUARDED_AVAILABILITY = YES_AGGRESSIVE;
				CLANG_WARN_UNREACHABLE_CODE = YES;
				CLANG_WARN__DUPLICATE_METHOD_MATCH = YES;
				COPY_PHASE_STRIP = NO;
<<<<<<< HEAD
				CURRENT_PROJECT_VERSION = 20201202182704;
=======
				CURRENT_PROJECT_VERSION = 20201202191954;
>>>>>>> 601633be
				DEBUG_INFORMATION_FORMAT = "dwarf-with-dsym";
				ENABLE_STRICT_OBJC_MSGSEND = YES;
				ENABLE_TESTABILITY = YES;
				GCC_C_LANGUAGE_STANDARD = gnu11;
				GCC_DYNAMIC_NO_PIC = NO;
				GCC_NO_COMMON_BLOCKS = YES;
				GCC_OPTIMIZATION_LEVEL = 0;
				GCC_PREPROCESSOR_DEFINITIONS = (
					"DEBUG=1",
					"$(inherited)",
				);
				GCC_WARN_64_TO_32_BIT_CONVERSION = YES;
				GCC_WARN_ABOUT_RETURN_TYPE = YES_ERROR;
				GCC_WARN_UNDECLARED_SELECTOR = YES;
				GCC_WARN_UNINITIALIZED_AUTOS = YES_AGGRESSIVE;
				GCC_WARN_UNUSED_FUNCTION = YES;
				GCC_WARN_UNUSED_VARIABLE = YES;
				IPHONEOS_DEPLOYMENT_TARGET = 12.0;
				MACOSX_DEPLOYMENT_TARGET = 10.15;
				MTL_ENABLE_DEBUG_INFO = INCLUDE_SOURCE;
				MTL_FAST_MATH = YES;
				ONLY_ACTIVE_ARCH = YES;
				SDKROOT = iphoneos;
				SUPPORTED_PLATFORMS = "iphonesimulator iphoneos";
				SWIFT_ACTIVE_COMPILATION_CONDITIONS = DEBUG;
				SWIFT_OPTIMIZATION_LEVEL = "-Onone";
				VERSIONING_SYSTEM = "apple-generic";
				VERSION_INFO_PREFIX = "";
			};
			name = Debug;
		};
		BD74D17A23CDB1D200204ED4 /* Release */ = {
			isa = XCBuildConfiguration;
			buildSettings = {
				ALWAYS_SEARCH_USER_PATHS = NO;
				APPLICATION_EXTENSION_API_ONLY = YES;
				CLANG_ANALYZER_NONNULL = YES;
				CLANG_ANALYZER_NUMBER_OBJECT_CONVERSION = YES_AGGRESSIVE;
				CLANG_CXX_LANGUAGE_STANDARD = "gnu++14";
				CLANG_CXX_LIBRARY = "libc++";
				CLANG_ENABLE_MODULES = YES;
				CLANG_ENABLE_OBJC_ARC = YES;
				CLANG_ENABLE_OBJC_WEAK = YES;
				CLANG_WARN_BLOCK_CAPTURE_AUTORELEASING = YES;
				CLANG_WARN_BOOL_CONVERSION = YES;
				CLANG_WARN_COMMA = YES;
				CLANG_WARN_CONSTANT_CONVERSION = YES;
				CLANG_WARN_DEPRECATED_OBJC_IMPLEMENTATIONS = YES;
				CLANG_WARN_DIRECT_OBJC_ISA_USAGE = YES_ERROR;
				CLANG_WARN_DOCUMENTATION_COMMENTS = YES;
				CLANG_WARN_EMPTY_BODY = YES;
				CLANG_WARN_ENUM_CONVERSION = YES;
				CLANG_WARN_INFINITE_RECURSION = YES;
				CLANG_WARN_INT_CONVERSION = YES;
				CLANG_WARN_NON_LITERAL_NULL_CONVERSION = YES;
				CLANG_WARN_OBJC_IMPLICIT_RETAIN_SELF = YES;
				CLANG_WARN_OBJC_LITERAL_CONVERSION = YES;
				CLANG_WARN_OBJC_ROOT_CLASS = YES_ERROR;
				CLANG_WARN_QUOTED_INCLUDE_IN_FRAMEWORK_HEADER = YES;
				CLANG_WARN_RANGE_LOOP_ANALYSIS = YES;
				CLANG_WARN_STRICT_PROTOTYPES = YES;
				CLANG_WARN_SUSPICIOUS_MOVE = YES;
				CLANG_WARN_UNGUARDED_AVAILABILITY = YES_AGGRESSIVE;
				CLANG_WARN_UNREACHABLE_CODE = YES;
				CLANG_WARN__DUPLICATE_METHOD_MATCH = YES;
				COPY_PHASE_STRIP = NO;
<<<<<<< HEAD
				CURRENT_PROJECT_VERSION = 20201202182704;
=======
				CURRENT_PROJECT_VERSION = 20201202191954;
>>>>>>> 601633be
				DEBUG_INFORMATION_FORMAT = "dwarf-with-dsym";
				ENABLE_NS_ASSERTIONS = NO;
				ENABLE_STRICT_OBJC_MSGSEND = YES;
				GCC_C_LANGUAGE_STANDARD = gnu11;
				GCC_NO_COMMON_BLOCKS = YES;
				GCC_WARN_64_TO_32_BIT_CONVERSION = YES;
				GCC_WARN_ABOUT_RETURN_TYPE = YES_ERROR;
				GCC_WARN_UNDECLARED_SELECTOR = YES;
				GCC_WARN_UNINITIALIZED_AUTOS = YES_AGGRESSIVE;
				GCC_WARN_UNUSED_FUNCTION = YES;
				GCC_WARN_UNUSED_VARIABLE = YES;
				IPHONEOS_DEPLOYMENT_TARGET = 12.0;
				MACOSX_DEPLOYMENT_TARGET = 10.15;
				MTL_ENABLE_DEBUG_INFO = NO;
				MTL_FAST_MATH = YES;
				SDKROOT = iphoneos;
				SUPPORTED_PLATFORMS = "iphonesimulator iphoneos";
				SWIFT_COMPILATION_MODE = wholemodule;
				SWIFT_OPTIMIZATION_LEVEL = "-O";
				VALIDATE_PRODUCT = YES;
				VERSIONING_SYSTEM = "apple-generic";
				VERSION_INFO_PREFIX = "";
			};
			name = Release;
		};
		BD74D17C23CDB1D200204ED4 /* Debug */ = {
			isa = XCBuildConfiguration;
			buildSettings = {
				CLANG_ADDRESS_SANITIZER_CONTAINER_OVERFLOW = YES;
				CLANG_WARN_FRAMEWORK_INCLUDE_PRIVATE_FROM_PUBLIC = YES;
				CODE_SIGN_IDENTITY = "";
				"CODE_SIGN_IDENTITY[sdk=macosx*]" = "Apple Development";
				CODE_SIGN_STYLE = Automatic;
<<<<<<< HEAD
				CURRENT_PROJECT_VERSION = 20201202182704;
=======
				CURRENT_PROJECT_VERSION = 20201202191954;
>>>>>>> 601633be
				DEFINES_MODULE = YES;
				DEVELOPMENT_TEAM = UP6SS5ES7E;
				DYLIB_COMPATIBILITY_VERSION = 1;
				DYLIB_CURRENT_VERSION = 1;
				DYLIB_INSTALL_NAME_BASE = "@rpath";
				GCC_WARN_PEDANTIC = YES;
				INFOPLIST_FILE = SoundFontInfoLib/Info.plist;
				INSTALL_PATH = "$(LOCAL_LIBRARY_DIR)/Frameworks";
				IPHONEOS_DEPLOYMENT_TARGET = 12.0;
				LD_RUNPATH_SEARCH_PATHS = (
					"$(inherited)",
					"@executable_path/Frameworks",
					"@loader_path/Frameworks",
				);
				MARKETING_VERSION = 2.16.6;
				PRODUCT_BUNDLE_IDENTIFIER = com.braysoftware.SoundFontInfoLib;
				PRODUCT_NAME = "$(TARGET_NAME:c99extidentifier)";
				PROVISIONING_PROFILE_SPECIFIER = "";
				"PROVISIONING_PROFILE_SPECIFIER[sdk=macosx*]" = "";
				SDKROOT = iphoneos;
				SKIP_INSTALL = YES;
				SUPPORTS_MACCATALYST = YES;
				SWIFT_VERSION = 5.0;
				TARGETED_DEVICE_FAMILY = "1,2";
				USER_HEADER_SEARCH_PATHS = "$(SRCROOT)/SoundFontInfoLib";
				USE_HEADERMAP = NO;
			};
			name = Debug;
		};
		BD74D17D23CDB1D200204ED4 /* Release */ = {
			isa = XCBuildConfiguration;
			buildSettings = {
				CLANG_ADDRESS_SANITIZER_CONTAINER_OVERFLOW = YES;
				CLANG_WARN_FRAMEWORK_INCLUDE_PRIVATE_FROM_PUBLIC = YES;
				CODE_SIGN_IDENTITY = "";
				"CODE_SIGN_IDENTITY[sdk=macosx*]" = "Apple Development";
				CODE_SIGN_STYLE = Automatic;
<<<<<<< HEAD
				CURRENT_PROJECT_VERSION = 20201202182704;
=======
				CURRENT_PROJECT_VERSION = 20201202191954;
>>>>>>> 601633be
				DEFINES_MODULE = YES;
				DEVELOPMENT_TEAM = UP6SS5ES7E;
				DYLIB_COMPATIBILITY_VERSION = 1;
				DYLIB_CURRENT_VERSION = 1;
				DYLIB_INSTALL_NAME_BASE = "@rpath";
				GCC_WARN_PEDANTIC = YES;
				INFOPLIST_FILE = SoundFontInfoLib/Info.plist;
				INSTALL_PATH = "$(LOCAL_LIBRARY_DIR)/Frameworks";
				IPHONEOS_DEPLOYMENT_TARGET = 12.0;
				LD_RUNPATH_SEARCH_PATHS = (
					"$(inherited)",
					"@executable_path/Frameworks",
					"@loader_path/Frameworks",
				);
				MARKETING_VERSION = 2.16.6;
				PRODUCT_BUNDLE_IDENTIFIER = com.braysoftware.SoundFontInfoLib;
				PRODUCT_NAME = "$(TARGET_NAME:c99extidentifier)";
				PROVISIONING_PROFILE_SPECIFIER = "";
				"PROVISIONING_PROFILE_SPECIFIER[sdk=macosx*]" = "";
				SDKROOT = iphoneos;
				SKIP_INSTALL = YES;
				SUPPORTS_MACCATALYST = YES;
				SWIFT_VERSION = 5.0;
				TARGETED_DEVICE_FAMILY = "1,2";
				USER_HEADER_SEARCH_PATHS = "$(SRCROOT)/SoundFontInfoLib";
				USE_HEADERMAP = NO;
			};
			name = Release;
		};
		BD74D17F23CDB1D200204ED4 /* Debug */ = {
			isa = XCBuildConfiguration;
			buildSettings = {
				CLANG_ENABLE_MODULES = YES;
				CODE_SIGN_STYLE = Automatic;
				DEVELOPMENT_TEAM = UP6SS5ES7E;
				INFOPLIST_FILE = SoundFontInfoLibTests/Info.plist;
				LD_RUNPATH_SEARCH_PATHS = (
					"$(inherited)",
					"@executable_path/Frameworks",
					"@loader_path/Frameworks",
				);
				PRODUCT_BUNDLE_IDENTIFIER = com.braysoftware.SoundFontInfoLibTests;
				PRODUCT_NAME = "$(TARGET_NAME)";
				SDKROOT = iphoneos;
				SWIFT_OBJC_BRIDGING_HEADER = "SoundFontInfoLibTests/SoundFontInfoLibTests-Bridging-Header.h";
				SWIFT_OPTIMIZATION_LEVEL = "-Onone";
				SWIFT_VERSION = 5.0;
				TARGETED_DEVICE_FAMILY = "1,2";
				USER_HEADER_SEARCH_PATHS = "$(SOURCE_ROOT)/SoundFontInfoLib";
			};
			name = Debug;
		};
		BD74D18023CDB1D200204ED4 /* Release */ = {
			isa = XCBuildConfiguration;
			buildSettings = {
				CLANG_ENABLE_MODULES = YES;
				CODE_SIGN_STYLE = Automatic;
				DEVELOPMENT_TEAM = UP6SS5ES7E;
				INFOPLIST_FILE = SoundFontInfoLibTests/Info.plist;
				LD_RUNPATH_SEARCH_PATHS = (
					"$(inherited)",
					"@executable_path/Frameworks",
					"@loader_path/Frameworks",
				);
				PRODUCT_BUNDLE_IDENTIFIER = com.braysoftware.SoundFontInfoLibTests;
				PRODUCT_NAME = "$(TARGET_NAME)";
				SDKROOT = iphoneos;
				SWIFT_OBJC_BRIDGING_HEADER = "SoundFontInfoLibTests/SoundFontInfoLibTests-Bridging-Header.h";
				SWIFT_VERSION = 5.0;
				TARGETED_DEVICE_FAMILY = "1,2";
				USER_HEADER_SEARCH_PATHS = "$(SOURCE_ROOT)/SoundFontInfoLib";
			};
			name = Release;
		};
/* End XCBuildConfiguration section */

/* Begin XCConfigurationList section */
		BD74D16123CDB1D200204ED4 /* Build configuration list for PBXProject "SoundFontInfoLib" */ = {
			isa = XCConfigurationList;
			buildConfigurations = (
				BD74D17923CDB1D200204ED4 /* Debug */,
				BD74D17A23CDB1D200204ED4 /* Release */,
			);
			defaultConfigurationIsVisible = 0;
			defaultConfigurationName = Release;
		};
		BD74D17B23CDB1D200204ED4 /* Build configuration list for PBXNativeTarget "SoundFontInfoLib" */ = {
			isa = XCConfigurationList;
			buildConfigurations = (
				BD74D17C23CDB1D200204ED4 /* Debug */,
				BD74D17D23CDB1D200204ED4 /* Release */,
			);
			defaultConfigurationIsVisible = 0;
			defaultConfigurationName = Release;
		};
		BD74D17E23CDB1D200204ED4 /* Build configuration list for PBXNativeTarget "SoundFontInfoLibTests" */ = {
			isa = XCConfigurationList;
			buildConfigurations = (
				BD74D17F23CDB1D200204ED4 /* Debug */,
				BD74D18023CDB1D200204ED4 /* Release */,
			);
			defaultConfigurationIsVisible = 0;
			defaultConfigurationName = Release;
		};
/* End XCConfigurationList section */
	};
	rootObject = BD74D15E23CDB1D200204ED4 /* Project object */;
}<|MERGE_RESOLUTION|>--- conflicted
+++ resolved
@@ -465,11 +465,7 @@
 				CLANG_WARN_UNREACHABLE_CODE = YES;
 				CLANG_WARN__DUPLICATE_METHOD_MATCH = YES;
 				COPY_PHASE_STRIP = NO;
-<<<<<<< HEAD
-				CURRENT_PROJECT_VERSION = 20201202182704;
-=======
 				CURRENT_PROJECT_VERSION = 20201202191954;
->>>>>>> 601633be
 				DEBUG_INFORMATION_FORMAT = "dwarf-with-dsym";
 				ENABLE_STRICT_OBJC_MSGSEND = YES;
 				ENABLE_TESTABILITY = YES;
@@ -536,11 +532,7 @@
 				CLANG_WARN_UNREACHABLE_CODE = YES;
 				CLANG_WARN__DUPLICATE_METHOD_MATCH = YES;
 				COPY_PHASE_STRIP = NO;
-<<<<<<< HEAD
-				CURRENT_PROJECT_VERSION = 20201202182704;
-=======
 				CURRENT_PROJECT_VERSION = 20201202191954;
->>>>>>> 601633be
 				DEBUG_INFORMATION_FORMAT = "dwarf-with-dsym";
 				ENABLE_NS_ASSERTIONS = NO;
 				ENABLE_STRICT_OBJC_MSGSEND = YES;
@@ -574,11 +566,7 @@
 				CODE_SIGN_IDENTITY = "";
 				"CODE_SIGN_IDENTITY[sdk=macosx*]" = "Apple Development";
 				CODE_SIGN_STYLE = Automatic;
-<<<<<<< HEAD
-				CURRENT_PROJECT_VERSION = 20201202182704;
-=======
 				CURRENT_PROJECT_VERSION = 20201202191954;
->>>>>>> 601633be
 				DEFINES_MODULE = YES;
 				DEVELOPMENT_TEAM = UP6SS5ES7E;
 				DYLIB_COMPATIBILITY_VERSION = 1;
@@ -616,11 +604,7 @@
 				CODE_SIGN_IDENTITY = "";
 				"CODE_SIGN_IDENTITY[sdk=macosx*]" = "Apple Development";
 				CODE_SIGN_STYLE = Automatic;
-<<<<<<< HEAD
-				CURRENT_PROJECT_VERSION = 20201202182704;
-=======
 				CURRENT_PROJECT_VERSION = 20201202191954;
->>>>>>> 601633be
 				DEFINES_MODULE = YES;
 				DEVELOPMENT_TEAM = UP6SS5ES7E;
 				DYLIB_COMPATIBILITY_VERSION = 1;
