// !$*UTF8*$!
{
	archiveVersion = 1;
	classes = {
	};
	objectVersion = 50;
	objects = {

/* Begin PBXBuildFile section */
		BD0FAC05251F676900EEF187 /* SF2Files.h in Headers */ = {isa = PBXBuildFile; fileRef = BD0FAC03251F676900EEF187 /* SF2Files.h */; settings = {ATTRIBUTES = (Public, ); }; };
		BD0FAC19251F680B00EEF187 /* GeneralUser GS MuseScore v1.442.sf2 in Resources */ = {isa = PBXBuildFile; fileRef = BD0FAC10251F680B00EEF187 /* GeneralUser GS MuseScore v1.442.sf2 */; };
		BD0FAC1E251F680B00EEF187 /* RolandNicePiano.sf2 in Resources */ = {isa = PBXBuildFile; fileRef = BD0FAC15251F680B00EEF187 /* RolandNicePiano.sf2 */; };
		BD0FAC26251F68CA00EEF187 /* SF2Files.swift in Sources */ = {isa = PBXBuildFile; fileRef = BD0FAC25251F68CA00EEF187 /* SF2Files.swift */; };
		BD0FAC3E251F927C00EEF187 /* SF2FilesTests.swift in Sources */ = {isa = PBXBuildFile; fileRef = BD0FAC3D251F927C00EEF187 /* SF2FilesTests.swift */; };
		BD0FAC40251F927C00EEF187 /* SF2Files.framework in Frameworks */ = {isa = PBXBuildFile; fileRef = BD0FAC00251F676900EEF187 /* SF2Files.framework */; };
		BDE634A2256C7664006D8C56 /* FreeFont.sf2 in Resources */ = {isa = PBXBuildFile; fileRef = BDE634A1256C7664006D8C56 /* FreeFont.sf2 */; };
/* End PBXBuildFile section */

/* Begin PBXContainerItemProxy section */
		BD0FAC41251F927C00EEF187 /* PBXContainerItemProxy */ = {
			isa = PBXContainerItemProxy;
			containerPortal = BD0FABF7251F676900EEF187 /* Project object */;
			proxyType = 1;
			remoteGlobalIDString = BD0FABFF251F676900EEF187;
			remoteInfo = SF2Files;
		};
/* End PBXContainerItemProxy section */

/* Begin PBXFileReference section */
		BD0FAC00251F676900EEF187 /* SF2Files.framework */ = {isa = PBXFileReference; explicitFileType = wrapper.framework; includeInIndex = 0; path = SF2Files.framework; sourceTree = BUILT_PRODUCTS_DIR; };
		BD0FAC03251F676900EEF187 /* SF2Files.h */ = {isa = PBXFileReference; lastKnownFileType = sourcecode.c.h; path = SF2Files.h; sourceTree = "<group>"; };
		BD0FAC04251F676900EEF187 /* Info.plist */ = {isa = PBXFileReference; lastKnownFileType = text.plist.xml; path = Info.plist; sourceTree = "<group>"; };
		BD0FAC10251F680B00EEF187 /* GeneralUser GS MuseScore v1.442.sf2 */ = {isa = PBXFileReference; lastKnownFileType = file; path = "GeneralUser GS MuseScore v1.442.sf2"; sourceTree = "<group>"; };
		BD0FAC15251F680B00EEF187 /* RolandNicePiano.sf2 */ = {isa = PBXFileReference; lastKnownFileType = file; path = RolandNicePiano.sf2; sourceTree = "<group>"; };
		BD0FAC25251F68CA00EEF187 /* SF2Files.swift */ = {isa = PBXFileReference; lastKnownFileType = sourcecode.swift; path = SF2Files.swift; sourceTree = "<group>"; };
		BD0FAC3B251F927C00EEF187 /* SF2FilesTests.xctest */ = {isa = PBXFileReference; explicitFileType = wrapper.cfbundle; includeInIndex = 0; path = SF2FilesTests.xctest; sourceTree = BUILT_PRODUCTS_DIR; };
		BD0FAC3D251F927C00EEF187 /* SF2FilesTests.swift */ = {isa = PBXFileReference; lastKnownFileType = sourcecode.swift; path = SF2FilesTests.swift; sourceTree = "<group>"; };
		BD0FAC3F251F927C00EEF187 /* Info.plist */ = {isa = PBXFileReference; lastKnownFileType = text.plist.xml; path = Info.plist; sourceTree = "<group>"; };
		BDE6348A256C756F006D8C56 /* FluidR3_GM.sf2.2 */ = {isa = PBXFileReference; lastKnownFileType = file; path = FluidR3_GM.sf2.2; sourceTree = "<group>"; };
		BDE6348B256C756F006D8C56 /* FluidR3_GM.sf2.1 */ = {isa = PBXFileReference; fileEncoding = 4; lastKnownFileType = text.man; path = FluidR3_GM.sf2.1; sourceTree = "<group>"; };
		BDE6348C256C756F006D8C56 /* FluidR3_GM.sf2.3 */ = {isa = PBXFileReference; lastKnownFileType = file; path = FluidR3_GM.sf2.3; sourceTree = "<group>"; };
		BDE634A1256C7664006D8C56 /* FreeFont.sf2 */ = {isa = PBXFileReference; lastKnownFileType = file; name = FreeFont.sf2; path = Resources/FreeFont.sf2; sourceTree = SOURCE_ROOT; };
		BDE634AD256C779F006D8C56 /* FluidR3_GM.sf2 */ = {isa = PBXFileReference; lastKnownFileType = file; path = FluidR3_GM.sf2; sourceTree = "<group>"; };
/* End PBXFileReference section */

/* Begin PBXFrameworksBuildPhase section */
		BD0FABFD251F676900EEF187 /* Frameworks */ = {
			isa = PBXFrameworksBuildPhase;
			buildActionMask = 2147483647;
			files = (
			);
			runOnlyForDeploymentPostprocessing = 0;
		};
		BD0FAC38251F927C00EEF187 /* Frameworks */ = {
			isa = PBXFrameworksBuildPhase;
			buildActionMask = 2147483647;
			files = (
				BD0FAC40251F927C00EEF187 /* SF2Files.framework in Frameworks */,
			);
			runOnlyForDeploymentPostprocessing = 0;
		};
/* End PBXFrameworksBuildPhase section */

/* Begin PBXGroup section */
		BD0FABF6251F676900EEF187 = {
			isa = PBXGroup;
			children = (
				BD0FAC02251F676900EEF187 /* SF2Files */,
				BD0FAC0C251F680B00EEF187 /* Resources */,
				BD0FAC3C251F927C00EEF187 /* SF2FilesTests */,
				BD0FAC01251F676900EEF187 /* Products */,
			);
			sourceTree = "<group>";
		};
		BD0FAC01251F676900EEF187 /* Products */ = {
			isa = PBXGroup;
			children = (
				BD0FAC00251F676900EEF187 /* SF2Files.framework */,
				BD0FAC3B251F927C00EEF187 /* SF2FilesTests.xctest */,
			);
			name = Products;
			sourceTree = "<group>";
		};
		BD0FAC02251F676900EEF187 /* SF2Files */ = {
			isa = PBXGroup;
			children = (
				BD0FAC25251F68CA00EEF187 /* SF2Files.swift */,
				BD0FAC03251F676900EEF187 /* SF2Files.h */,
				BD0FAC04251F676900EEF187 /* Info.plist */,
			);
			path = SF2Files;
			sourceTree = "<group>";
		};
		BD0FAC0C251F680B00EEF187 /* Resources */ = {
			isa = PBXGroup;
			children = (
				BDE634AD256C779F006D8C56 /* FluidR3_GM.sf2 */,
				BDE6348B256C756F006D8C56 /* FluidR3_GM.sf2.1 */,
				BDE6348A256C756F006D8C56 /* FluidR3_GM.sf2.2 */,
				BDE6348C256C756F006D8C56 /* FluidR3_GM.sf2.3 */,
				BDE634A1256C7664006D8C56 /* FreeFont.sf2 */,
				BD0FAC10251F680B00EEF187 /* GeneralUser GS MuseScore v1.442.sf2 */,
				BD0FAC15251F680B00EEF187 /* RolandNicePiano.sf2 */,
			);
			path = Resources;
			sourceTree = "<group>";
		};
		BD0FAC3C251F927C00EEF187 /* SF2FilesTests */ = {
			isa = PBXGroup;
			children = (
				BD0FAC3D251F927C00EEF187 /* SF2FilesTests.swift */,
				BD0FAC3F251F927C00EEF187 /* Info.plist */,
			);
			path = SF2FilesTests;
			sourceTree = "<group>";
		};
/* End PBXGroup section */

/* Begin PBXHeadersBuildPhase section */
		BD0FABFB251F676900EEF187 /* Headers */ = {
			isa = PBXHeadersBuildPhase;
			buildActionMask = 2147483647;
			files = (
				BD0FAC05251F676900EEF187 /* SF2Files.h in Headers */,
			);
			runOnlyForDeploymentPostprocessing = 0;
		};
/* End PBXHeadersBuildPhase section */

/* Begin PBXNativeTarget section */
		BD0FABFF251F676900EEF187 /* SF2Files */ = {
			isa = PBXNativeTarget;
			buildConfigurationList = BD0FAC08251F676900EEF187 /* Build configuration list for PBXNativeTarget "SF2Files" */;
			buildPhases = (
				BD0FABFB251F676900EEF187 /* Headers */,
				BD0FABFC251F676900EEF187 /* Sources */,
				BDE63489256C74C9006D8C56 /* ShellScript */,
				BD0FABFD251F676900EEF187 /* Frameworks */,
				BD0FABFE251F676900EEF187 /* Resources */,
			);
			buildRules = (
			);
			dependencies = (
			);
			name = SF2Files;
			productName = SF2Files;
			productReference = BD0FAC00251F676900EEF187 /* SF2Files.framework */;
			productType = "com.apple.product-type.framework";
		};
		BD0FAC3A251F927C00EEF187 /* SF2FilesTests */ = {
			isa = PBXNativeTarget;
			buildConfigurationList = BD0FAC43251F927C00EEF187 /* Build configuration list for PBXNativeTarget "SF2FilesTests" */;
			buildPhases = (
				BD0FAC37251F927C00EEF187 /* Sources */,
				BD0FAC38251F927C00EEF187 /* Frameworks */,
				BD0FAC39251F927C00EEF187 /* Resources */,
			);
			buildRules = (
			);
			dependencies = (
				BD0FAC42251F927C00EEF187 /* PBXTargetDependency */,
			);
			name = SF2FilesTests;
			productName = SF2FilesTests;
			productReference = BD0FAC3B251F927C00EEF187 /* SF2FilesTests.xctest */;
			productType = "com.apple.product-type.bundle.unit-test";
		};
/* End PBXNativeTarget section */

/* Begin PBXProject section */
		BD0FABF7251F676900EEF187 /* Project object */ = {
			isa = PBXProject;
			attributes = {
				KnownAssetTags = (
					New,
				);
				LastSwiftUpdateCheck = 1200;
				LastUpgradeCheck = 1200;
				TargetAttributes = {
					BD0FABFF251F676900EEF187 = {
						CreatedOnToolsVersion = 12.0;
						LastSwiftMigration = 1200;
					};
					BD0FAC3A251F927C00EEF187 = {
						CreatedOnToolsVersion = 12.0;
					};
				};
			};
			buildConfigurationList = BD0FABFA251F676900EEF187 /* Build configuration list for PBXProject "SF2Files" */;
			compatibilityVersion = "Xcode 9.3";
			developmentRegion = en;
			hasScannedForEncodings = 0;
			knownRegions = (
				en,
				Base,
			);
			mainGroup = BD0FABF6251F676900EEF187;
			productRefGroup = BD0FAC01251F676900EEF187 /* Products */;
			projectDirPath = "";
			projectRoot = "";
			targets = (
				BD0FABFF251F676900EEF187 /* SF2Files */,
				BD0FAC3A251F927C00EEF187 /* SF2FilesTests */,
			);
		};
/* End PBXProject section */

/* Begin PBXResourcesBuildPhase section */
		BD0FABFE251F676900EEF187 /* Resources */ = {
			isa = PBXResourcesBuildPhase;
			buildActionMask = 2147483647;
			files = (
				BD0FAC19251F680B00EEF187 /* GeneralUser GS MuseScore v1.442.sf2 in Resources */,
				BDE634A2256C7664006D8C56 /* FreeFont.sf2 in Resources */,
				BD0FAC1E251F680B00EEF187 /* RolandNicePiano.sf2 in Resources */,
			);
			runOnlyForDeploymentPostprocessing = 0;
		};
		BD0FAC39251F927C00EEF187 /* Resources */ = {
			isa = PBXResourcesBuildPhase;
			buildActionMask = 2147483647;
			files = (
			);
			runOnlyForDeploymentPostprocessing = 0;
		};
/* End PBXResourcesBuildPhase section */

/* Begin PBXShellScriptBuildPhase section */
		BDE63489256C74C9006D8C56 /* ShellScript */ = {
			isa = PBXShellScriptBuildPhase;
			buildActionMask = 2147483647;
			files = (
			);
			inputFileListPaths = (
			);
			inputPaths = (
			);
			outputFileListPaths = (
			);
			outputPaths = (
			);
			runOnlyForDeploymentPostprocessing = 0;
			shellPath = /bin/sh;
			shellScript = "FILE=\"FluidR3_GM.sf2\"\nSRC=\"${SRCROOT}/Resources/${FILE}\"\nDST=\"${BUILT_PRODUCTS_DIR}/${UNLOCALIZED_RESOURCES_FOLDER_PATH}/${FILE}\"\ncat ${SRC}.1 ${SRC}.2 ${SRC}.3 > \"${DST}\"\n";
		};
/* End PBXShellScriptBuildPhase section */

/* Begin PBXSourcesBuildPhase section */
		BD0FABFC251F676900EEF187 /* Sources */ = {
			isa = PBXSourcesBuildPhase;
			buildActionMask = 2147483647;
			files = (
				BD0FAC26251F68CA00EEF187 /* SF2Files.swift in Sources */,
			);
			runOnlyForDeploymentPostprocessing = 0;
		};
		BD0FAC37251F927C00EEF187 /* Sources */ = {
			isa = PBXSourcesBuildPhase;
			buildActionMask = 2147483647;
			files = (
				BD0FAC3E251F927C00EEF187 /* SF2FilesTests.swift in Sources */,
			);
			runOnlyForDeploymentPostprocessing = 0;
		};
/* End PBXSourcesBuildPhase section */

/* Begin PBXTargetDependency section */
		BD0FAC42251F927C00EEF187 /* PBXTargetDependency */ = {
			isa = PBXTargetDependency;
			target = BD0FABFF251F676900EEF187 /* SF2Files */;
			targetProxy = BD0FAC41251F927C00EEF187 /* PBXContainerItemProxy */;
		};
/* End PBXTargetDependency section */

/* Begin XCBuildConfiguration section */
		BD0FAC06251F676900EEF187 /* Debug */ = {
			isa = XCBuildConfiguration;
			buildSettings = {
				ALWAYS_SEARCH_USER_PATHS = NO;
				CLANG_ANALYZER_NONNULL = YES;
				CLANG_ANALYZER_NUMBER_OBJECT_CONVERSION = YES_AGGRESSIVE;
				CLANG_CXX_LANGUAGE_STANDARD = "gnu++14";
				CLANG_CXX_LIBRARY = "libc++";
				CLANG_ENABLE_MODULES = YES;
				CLANG_ENABLE_OBJC_ARC = YES;
				CLANG_ENABLE_OBJC_WEAK = YES;
				CLANG_WARN_BLOCK_CAPTURE_AUTORELEASING = YES;
				CLANG_WARN_BOOL_CONVERSION = YES;
				CLANG_WARN_COMMA = YES;
				CLANG_WARN_CONSTANT_CONVERSION = YES;
				CLANG_WARN_DEPRECATED_OBJC_IMPLEMENTATIONS = YES;
				CLANG_WARN_DIRECT_OBJC_ISA_USAGE = YES_ERROR;
				CLANG_WARN_DOCUMENTATION_COMMENTS = YES;
				CLANG_WARN_EMPTY_BODY = YES;
				CLANG_WARN_ENUM_CONVERSION = YES;
				CLANG_WARN_INFINITE_RECURSION = YES;
				CLANG_WARN_INT_CONVERSION = YES;
				CLANG_WARN_NON_LITERAL_NULL_CONVERSION = YES;
				CLANG_WARN_OBJC_IMPLICIT_RETAIN_SELF = YES;
				CLANG_WARN_OBJC_LITERAL_CONVERSION = YES;
				CLANG_WARN_OBJC_ROOT_CLASS = YES_ERROR;
				CLANG_WARN_QUOTED_INCLUDE_IN_FRAMEWORK_HEADER = YES;
				CLANG_WARN_RANGE_LOOP_ANALYSIS = YES;
				CLANG_WARN_STRICT_PROTOTYPES = YES;
				CLANG_WARN_SUSPICIOUS_MOVE = YES;
				CLANG_WARN_UNGUARDED_AVAILABILITY = YES_AGGRESSIVE;
				CLANG_WARN_UNREACHABLE_CODE = YES;
				CLANG_WARN__DUPLICATE_METHOD_MATCH = YES;
				COPY_PHASE_STRIP = NO;
<<<<<<< HEAD
				CURRENT_PROJECT_VERSION = 20201202182704;
=======
				CURRENT_PROJECT_VERSION = 20201202191954;
>>>>>>> 601633be
				DEBUG_INFORMATION_FORMAT = dwarf;
				ENABLE_STRICT_OBJC_MSGSEND = YES;
				ENABLE_TESTABILITY = YES;
				GCC_C_LANGUAGE_STANDARD = gnu11;
				GCC_DYNAMIC_NO_PIC = NO;
				GCC_NO_COMMON_BLOCKS = YES;
				GCC_OPTIMIZATION_LEVEL = 0;
				GCC_PREPROCESSOR_DEFINITIONS = (
					"DEBUG=1",
					"$(inherited)",
				);
				GCC_WARN_64_TO_32_BIT_CONVERSION = YES;
				GCC_WARN_ABOUT_RETURN_TYPE = YES_ERROR;
				GCC_WARN_UNDECLARED_SELECTOR = YES;
				GCC_WARN_UNINITIALIZED_AUTOS = YES_AGGRESSIVE;
				GCC_WARN_UNUSED_FUNCTION = YES;
				GCC_WARN_UNUSED_VARIABLE = YES;
				IPHONEOS_DEPLOYMENT_TARGET = 14.0;
				MTL_ENABLE_DEBUG_INFO = INCLUDE_SOURCE;
				MTL_FAST_MATH = YES;
				ONLY_ACTIVE_ARCH = YES;
				SDKROOT = iphoneos;
				SWIFT_ACTIVE_COMPILATION_CONDITIONS = DEBUG;
				SWIFT_OPTIMIZATION_LEVEL = "-Onone";
				VERSIONING_SYSTEM = "apple-generic";
				VERSION_INFO_PREFIX = "";
			};
			name = Debug;
		};
		BD0FAC07251F676900EEF187 /* Release */ = {
			isa = XCBuildConfiguration;
			buildSettings = {
				ALWAYS_SEARCH_USER_PATHS = NO;
				CLANG_ANALYZER_NONNULL = YES;
				CLANG_ANALYZER_NUMBER_OBJECT_CONVERSION = YES_AGGRESSIVE;
				CLANG_CXX_LANGUAGE_STANDARD = "gnu++14";
				CLANG_CXX_LIBRARY = "libc++";
				CLANG_ENABLE_MODULES = YES;
				CLANG_ENABLE_OBJC_ARC = YES;
				CLANG_ENABLE_OBJC_WEAK = YES;
				CLANG_WARN_BLOCK_CAPTURE_AUTORELEASING = YES;
				CLANG_WARN_BOOL_CONVERSION = YES;
				CLANG_WARN_COMMA = YES;
				CLANG_WARN_CONSTANT_CONVERSION = YES;
				CLANG_WARN_DEPRECATED_OBJC_IMPLEMENTATIONS = YES;
				CLANG_WARN_DIRECT_OBJC_ISA_USAGE = YES_ERROR;
				CLANG_WARN_DOCUMENTATION_COMMENTS = YES;
				CLANG_WARN_EMPTY_BODY = YES;
				CLANG_WARN_ENUM_CONVERSION = YES;
				CLANG_WARN_INFINITE_RECURSION = YES;
				CLANG_WARN_INT_CONVERSION = YES;
				CLANG_WARN_NON_LITERAL_NULL_CONVERSION = YES;
				CLANG_WARN_OBJC_IMPLICIT_RETAIN_SELF = YES;
				CLANG_WARN_OBJC_LITERAL_CONVERSION = YES;
				CLANG_WARN_OBJC_ROOT_CLASS = YES_ERROR;
				CLANG_WARN_QUOTED_INCLUDE_IN_FRAMEWORK_HEADER = YES;
				CLANG_WARN_RANGE_LOOP_ANALYSIS = YES;
				CLANG_WARN_STRICT_PROTOTYPES = YES;
				CLANG_WARN_SUSPICIOUS_MOVE = YES;
				CLANG_WARN_UNGUARDED_AVAILABILITY = YES_AGGRESSIVE;
				CLANG_WARN_UNREACHABLE_CODE = YES;
				CLANG_WARN__DUPLICATE_METHOD_MATCH = YES;
				COPY_PHASE_STRIP = NO;
<<<<<<< HEAD
				CURRENT_PROJECT_VERSION = 20201202182704;
=======
				CURRENT_PROJECT_VERSION = 20201202191954;
>>>>>>> 601633be
				DEBUG_INFORMATION_FORMAT = "dwarf-with-dsym";
				ENABLE_NS_ASSERTIONS = NO;
				ENABLE_STRICT_OBJC_MSGSEND = YES;
				GCC_C_LANGUAGE_STANDARD = gnu11;
				GCC_NO_COMMON_BLOCKS = YES;
				GCC_WARN_64_TO_32_BIT_CONVERSION = YES;
				GCC_WARN_ABOUT_RETURN_TYPE = YES_ERROR;
				GCC_WARN_UNDECLARED_SELECTOR = YES;
				GCC_WARN_UNINITIALIZED_AUTOS = YES_AGGRESSIVE;
				GCC_WARN_UNUSED_FUNCTION = YES;
				GCC_WARN_UNUSED_VARIABLE = YES;
				IPHONEOS_DEPLOYMENT_TARGET = 14.0;
				MTL_ENABLE_DEBUG_INFO = NO;
				MTL_FAST_MATH = YES;
				SDKROOT = iphoneos;
				SWIFT_COMPILATION_MODE = wholemodule;
				SWIFT_OPTIMIZATION_LEVEL = "-O";
				VALIDATE_PRODUCT = YES;
				VERSIONING_SYSTEM = "apple-generic";
				VERSION_INFO_PREFIX = "";
			};
			name = Release;
		};
		BD0FAC09251F676900EEF187 /* Debug */ = {
			isa = XCBuildConfiguration;
			buildSettings = {
				APPLICATION_EXTENSION_API_ONLY = YES;
				CLANG_ENABLE_MODULES = YES;
				CODE_SIGN_STYLE = Automatic;
				DEFINES_MODULE = YES;
				DEVELOPMENT_TEAM = UP6SS5ES7E;
				DYLIB_COMPATIBILITY_VERSION = 1;
				DYLIB_CURRENT_VERSION = 1;
				DYLIB_INSTALL_NAME_BASE = "@rpath";
				INFOPLIST_FILE = SF2Files/Info.plist;
				INSTALL_PATH = "$(LOCAL_LIBRARY_DIR)/Frameworks";
				IPHONEOS_DEPLOYMENT_TARGET = 12.0;
				LD_RUNPATH_SEARCH_PATHS = (
					"$(inherited)",
					"@executable_path/Frameworks",
					"@loader_path/Frameworks",
				);
				PRODUCT_BUNDLE_IDENTIFIER = com.braysoftware.SF2Files;
				PRODUCT_NAME = "$(TARGET_NAME:c99extidentifier)";
				SKIP_INSTALL = YES;
				SWIFT_OPTIMIZATION_LEVEL = "-Onone";
				SWIFT_VERSION = 5.0;
				TARGETED_DEVICE_FAMILY = "1,2";
			};
			name = Debug;
		};
		BD0FAC0A251F676900EEF187 /* Release */ = {
			isa = XCBuildConfiguration;
			buildSettings = {
				APPLICATION_EXTENSION_API_ONLY = YES;
				CLANG_ENABLE_MODULES = YES;
				CODE_SIGN_STYLE = Automatic;
				DEFINES_MODULE = YES;
				DEVELOPMENT_TEAM = UP6SS5ES7E;
				DYLIB_COMPATIBILITY_VERSION = 1;
				DYLIB_CURRENT_VERSION = 1;
				DYLIB_INSTALL_NAME_BASE = "@rpath";
				INFOPLIST_FILE = SF2Files/Info.plist;
				INSTALL_PATH = "$(LOCAL_LIBRARY_DIR)/Frameworks";
				IPHONEOS_DEPLOYMENT_TARGET = 12.0;
				LD_RUNPATH_SEARCH_PATHS = (
					"$(inherited)",
					"@executable_path/Frameworks",
					"@loader_path/Frameworks",
				);
				PRODUCT_BUNDLE_IDENTIFIER = com.braysoftware.SF2Files;
				PRODUCT_NAME = "$(TARGET_NAME:c99extidentifier)";
				SKIP_INSTALL = YES;
				SWIFT_VERSION = 5.0;
				TARGETED_DEVICE_FAMILY = "1,2";
			};
			name = Release;
		};
		BD0FAC44251F927C00EEF187 /* Debug */ = {
			isa = XCBuildConfiguration;
			buildSettings = {
				CODE_SIGN_STYLE = Automatic;
				DEVELOPMENT_TEAM = UP6SS5ES7E;
				INFOPLIST_FILE = SF2FilesTests/Info.plist;
				LD_RUNPATH_SEARCH_PATHS = (
					"$(inherited)",
					"@executable_path/Frameworks",
					"@loader_path/Frameworks",
				);
				PRODUCT_BUNDLE_IDENTIFIER = com.braysoftware.SF2FilesTests;
				PRODUCT_NAME = "$(TARGET_NAME)";
				SWIFT_VERSION = 5.0;
				TARGETED_DEVICE_FAMILY = "1,2";
			};
			name = Debug;
		};
		BD0FAC45251F927C00EEF187 /* Release */ = {
			isa = XCBuildConfiguration;
			buildSettings = {
				CODE_SIGN_STYLE = Automatic;
				DEVELOPMENT_TEAM = UP6SS5ES7E;
				INFOPLIST_FILE = SF2FilesTests/Info.plist;
				LD_RUNPATH_SEARCH_PATHS = (
					"$(inherited)",
					"@executable_path/Frameworks",
					"@loader_path/Frameworks",
				);
				PRODUCT_BUNDLE_IDENTIFIER = com.braysoftware.SF2FilesTests;
				PRODUCT_NAME = "$(TARGET_NAME)";
				SWIFT_VERSION = 5.0;
				TARGETED_DEVICE_FAMILY = "1,2";
			};
			name = Release;
		};
/* End XCBuildConfiguration section */

/* Begin XCConfigurationList section */
		BD0FABFA251F676900EEF187 /* Build configuration list for PBXProject "SF2Files" */ = {
			isa = XCConfigurationList;
			buildConfigurations = (
				BD0FAC06251F676900EEF187 /* Debug */,
				BD0FAC07251F676900EEF187 /* Release */,
			);
			defaultConfigurationIsVisible = 0;
			defaultConfigurationName = Release;
		};
		BD0FAC08251F676900EEF187 /* Build configuration list for PBXNativeTarget "SF2Files" */ = {
			isa = XCConfigurationList;
			buildConfigurations = (
				BD0FAC09251F676900EEF187 /* Debug */,
				BD0FAC0A251F676900EEF187 /* Release */,
			);
			defaultConfigurationIsVisible = 0;
			defaultConfigurationName = Release;
		};
		BD0FAC43251F927C00EEF187 /* Build configuration list for PBXNativeTarget "SF2FilesTests" */ = {
			isa = XCConfigurationList;
			buildConfigurations = (
				BD0FAC44251F927C00EEF187 /* Debug */,
				BD0FAC45251F927C00EEF187 /* Release */,
			);
			defaultConfigurationIsVisible = 0;
			defaultConfigurationName = Release;
		};
/* End XCConfigurationList section */
	};
	rootObject = BD0FABF7251F676900EEF187 /* Project object */;
}<|MERGE_RESOLUTION|>--- conflicted
+++ resolved
@@ -307,11 +307,7 @@
 				CLANG_WARN_UNREACHABLE_CODE = YES;
 				CLANG_WARN__DUPLICATE_METHOD_MATCH = YES;
 				COPY_PHASE_STRIP = NO;
-<<<<<<< HEAD
-				CURRENT_PROJECT_VERSION = 20201202182704;
-=======
 				CURRENT_PROJECT_VERSION = 20201202191954;
->>>>>>> 601633be
 				DEBUG_INFORMATION_FORMAT = dwarf;
 				ENABLE_STRICT_OBJC_MSGSEND = YES;
 				ENABLE_TESTABILITY = YES;
@@ -375,11 +371,7 @@
 				CLANG_WARN_UNREACHABLE_CODE = YES;
 				CLANG_WARN__DUPLICATE_METHOD_MATCH = YES;
 				COPY_PHASE_STRIP = NO;
-<<<<<<< HEAD
-				CURRENT_PROJECT_VERSION = 20201202182704;
-=======
 				CURRENT_PROJECT_VERSION = 20201202191954;
->>>>>>> 601633be
 				DEBUG_INFORMATION_FORMAT = "dwarf-with-dsym";
 				ENABLE_NS_ASSERTIONS = NO;
 				ENABLE_STRICT_OBJC_MSGSEND = YES;
