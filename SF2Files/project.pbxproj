--- conflicted
+++ resolved
@@ -311,11 +311,7 @@
 				CLANG_WARN_UNREACHABLE_CODE = YES;
 				CLANG_WARN__DUPLICATE_METHOD_MATCH = YES;
 				COPY_PHASE_STRIP = NO;
-<<<<<<< HEAD
-				CURRENT_PROJECT_VERSION = 20220413183404;
-=======
 				CURRENT_PROJECT_VERSION = 20220317173715;
->>>>>>> 014c0db8
 				DEBUG_INFORMATION_FORMAT = dwarf;
 				ENABLE_STRICT_OBJC_MSGSEND = YES;
 				ENABLE_TESTABILITY = YES;
@@ -379,11 +375,7 @@
 				CLANG_WARN_UNREACHABLE_CODE = YES;
 				CLANG_WARN__DUPLICATE_METHOD_MATCH = YES;
 				COPY_PHASE_STRIP = NO;
-<<<<<<< HEAD
-				CURRENT_PROJECT_VERSION = 20220413183404;
-=======
 				CURRENT_PROJECT_VERSION = 20220317173715;
->>>>>>> 014c0db8
 				DEBUG_INFORMATION_FORMAT = "dwarf-with-dsym";
 				ENABLE_NS_ASSERTIONS = NO;
 				ENABLE_STRICT_OBJC_MSGSEND = YES;
