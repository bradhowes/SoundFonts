// !$*UTF8*$!
{
	archiveVersion = 1;
	classes = {
	};
	objectVersion = 52;
	objects = {

/* Begin PBXBuildFile section */
		BD05CF9B27D8B31100E58550 /* SF2Engine.h in Headers */ = {isa = PBXBuildFile; fileRef = BD05CF9A27D8B31100E58550 /* SF2Engine.h */; settings = {ATTRIBUTES = (Public, ); }; };
		BD05CF9D27D8B34A00E58550 /* SF2Engine.mm in Sources */ = {isa = PBXBuildFile; fileRef = BD05CF9C27D8B34A00E58550 /* SF2Engine.mm */; };
		BD05CFA127D8BB1B00E58550 /* SF2EngineTests.swift in Sources */ = {isa = PBXBuildFile; fileRef = BD05CFA027D8BB1B00E58550 /* SF2EngineTests.swift */; };
		BD3B815627E3B484007D9144 /* SF2Files.framework in Frameworks */ = {isa = PBXBuildFile; fileRef = BD3B815527E3B484007D9144 /* SF2Files.framework */; };
		BD74D17123CDB1D200204ED4 /* SoundFontInfoLib.framework in Frameworks */ = {isa = PBXBuildFile; fileRef = BD74D16723CDB1D200204ED4 /* SoundFontInfoLib.framework */; };
		BD75DC3D27E4BCAD00C31DBA /* SF2EngineAU.swift in Sources */ = {isa = PBXBuildFile; fileRef = BD75DC3C27E4BCAD00C31DBA /* SF2EngineAU.swift */; };
		BD75DC4027E4BDBC00C31DBA /* AUv3-Support in Frameworks */ = {isa = PBXBuildFile; productRef = BD75DC3F27E4BDBC00C31DBA /* AUv3-Support */; };
		BDB1BF9E265DB1F0002AD159 /* SoundFontInfoLib.h in Headers */ = {isa = PBXBuildFile; fileRef = BDB1BF40265DB1F0002AD159 /* SoundFontInfoLib.h */; settings = {ATTRIBUTES = (Public, ); }; };
		BDB1BFF0265DB1F1002AD159 /* SoundFontInfo.mm in Sources */ = {isa = PBXBuildFile; fileRef = BDB1BF9C265DB1F0002AD159 /* SoundFontInfo.mm */; };
		BDB1BFF1265DB788002AD159 /* SoundFontInfo.h in Headers */ = {isa = PBXBuildFile; fileRef = BDB1BF95265DB1F0002AD159 /* SoundFontInfo.h */; settings = {ATTRIBUTES = (Public, ); }; };
		BDB1BFF2265DB92D002AD159 /* SoundFontInfoLibTests.swift in Sources */ = {isa = PBXBuildFile; fileRef = BDB1BE57265DAEC6002AD159 /* SoundFontInfoLibTests.swift */; };
		BDBB720627D89C33007911CF /* SF2Lib in Frameworks */ = {isa = PBXBuildFile; productRef = BDBB720527D89C33007911CF /* SF2Lib */; };
		BDD2D6AB261C8854000557A3 /* Accelerate.framework in Frameworks */ = {isa = PBXBuildFile; fileRef = BDD2D6AA261C8854000557A3 /* Accelerate.framework */; };
		BDE99B6827BF91C000C9F1BC /* Accelerate.framework in Frameworks */ = {isa = PBXBuildFile; fileRef = BDE99B6727BF91C000C9F1BC /* Accelerate.framework */; };
		BDE99B6A27BF959800C9F1BC /* NewTestTemplate.mm in Sources */ = {isa = PBXBuildFile; fileRef = BDE99B6927BF959800C9F1BC /* NewTestTemplate.mm */; };
		BDEB12C7262611BA003CE8EE /* AVFoundation.framework in Frameworks */ = {isa = PBXBuildFile; fileRef = BDEB12C6262611BA003CE8EE /* AVFoundation.framework */; };
/* End PBXBuildFile section */

/* Begin PBXContainerItemProxy section */
		BD74D17223CDB1D200204ED4 /* PBXContainerItemProxy */ = {
			isa = PBXContainerItemProxy;
			containerPortal = BD74D15E23CDB1D200204ED4 /* Project object */;
			proxyType = 1;
			remoteGlobalIDString = BD74D16623CDB1D200204ED4;
			remoteInfo = SoundFontInfoLib;
		};
/* End PBXContainerItemProxy section */

/* Begin PBXFileReference section */
		BD05CF9A27D8B31100E58550 /* SF2Engine.h */ = {isa = PBXFileReference; lastKnownFileType = sourcecode.c.h; path = SF2Engine.h; sourceTree = "<group>"; };
		BD05CF9C27D8B34A00E58550 /* SF2Engine.mm */ = {isa = PBXFileReference; fileEncoding = 4; lastKnownFileType = sourcecode.cpp.objcpp; path = SF2Engine.mm; sourceTree = "<group>"; };
		BD05CFA027D8BB1B00E58550 /* SF2EngineTests.swift */ = {isa = PBXFileReference; fileEncoding = 4; lastKnownFileType = sourcecode.swift; path = SF2EngineTests.swift; sourceTree = "<group>"; };
		BD250BA82615A45E00D1C1E0 /* README.md */ = {isa = PBXFileReference; fileEncoding = 4; lastKnownFileType = net.daringfireball.markdown; path = README.md; sourceTree = SOURCE_ROOT; };
		BD3B815527E3B484007D9144 /* SF2Files.framework */ = {isa = PBXFileReference; explicitFileType = wrapper.framework; path = SF2Files.framework; sourceTree = BUILT_PRODUCTS_DIR; };
		BD74D16723CDB1D200204ED4 /* SoundFontInfoLib.framework */ = {isa = PBXFileReference; explicitFileType = wrapper.framework; includeInIndex = 0; path = SoundFontInfoLib.framework; sourceTree = BUILT_PRODUCTS_DIR; };
		BD74D17023CDB1D200204ED4 /* SoundFontInfoLibTests.xctest */ = {isa = PBXFileReference; explicitFileType = wrapper.cfbundle; includeInIndex = 0; path = SoundFontInfoLibTests.xctest; sourceTree = BUILT_PRODUCTS_DIR; };
		BD75DC3C27E4BCAD00C31DBA /* SF2EngineAU.swift */ = {isa = PBXFileReference; lastKnownFileType = sourcecode.swift; path = SF2EngineAU.swift; sourceTree = "<group>"; };
		BD8CE57027C53F67009A2FB5 /* Release.xcconfig */ = {isa = PBXFileReference; fileEncoding = 4; lastKnownFileType = text.xcconfig; name = Release.xcconfig; path = ../Release.xcconfig; sourceTree = "<group>"; };
		BD8CE57127C53F67009A2FB5 /* Development.xcconfig */ = {isa = PBXFileReference; fileEncoding = 4; lastKnownFileType = text.xcconfig; name = Development.xcconfig; path = ../Development.xcconfig; sourceTree = "<group>"; };
		BDB1BE57265DAEC6002AD159 /* SoundFontInfoLibTests.swift */ = {isa = PBXFileReference; fileEncoding = 4; lastKnownFileType = sourcecode.swift; path = SoundFontInfoLibTests.swift; sourceTree = "<group>"; };
		BDB1BE72265DAEC7002AD159 /* SoundFontInfoLibTests-Bridging-Header.h */ = {isa = PBXFileReference; fileEncoding = 4; lastKnownFileType = sourcecode.c.h; path = "SoundFontInfoLibTests-Bridging-Header.h"; sourceTree = "<group>"; };
		BDB1BE74265DAEC7002AD159 /* Info.plist */ = {isa = PBXFileReference; fileEncoding = 4; lastKnownFileType = text.plist.xml; path = Info.plist; sourceTree = "<group>"; };
		BDB1BF40265DB1F0002AD159 /* SoundFontInfoLib.h */ = {isa = PBXFileReference; fileEncoding = 4; lastKnownFileType = sourcecode.c.h; path = SoundFontInfoLib.h; sourceTree = SOURCE_ROOT; };
		BDB1BF95265DB1F0002AD159 /* SoundFontInfo.h */ = {isa = PBXFileReference; fileEncoding = 4; lastKnownFileType = sourcecode.c.h; path = SoundFontInfo.h; sourceTree = SOURCE_ROOT; };
		BDB1BF9C265DB1F0002AD159 /* SoundFontInfo.mm */ = {isa = PBXFileReference; fileEncoding = 4; lastKnownFileType = sourcecode.cpp.objcpp; path = SoundFontInfo.mm; sourceTree = SOURCE_ROOT; };
		BDB266C725334B3E005BEAD1 /* SF2Files.framework */ = {isa = PBXFileReference; explicitFileType = wrapper.framework; path = SF2Files.framework; sourceTree = BUILT_PRODUCTS_DIR; };
		BDB266C925334B96005BEAD1 /* SF2Files.framework */ = {isa = PBXFileReference; explicitFileType = wrapper.framework; path = SF2Files.framework; sourceTree = BUILT_PRODUCTS_DIR; };
		BDD2D6AA261C8854000557A3 /* Accelerate.framework */ = {isa = PBXFileReference; lastKnownFileType = wrapper.framework; name = Accelerate.framework; path = Platforms/MacOSX.platform/Developer/SDKs/MacOSX11.1.sdk/System/Library/Frameworks/Accelerate.framework; sourceTree = DEVELOPER_DIR; };
		BDE99B6727BF91C000C9F1BC /* Accelerate.framework */ = {isa = PBXFileReference; lastKnownFileType = wrapper.framework; name = Accelerate.framework; path = Platforms/MacOSX.platform/Developer/SDKs/MacOSX12.1.sdk/System/Library/Frameworks/Accelerate.framework; sourceTree = DEVELOPER_DIR; };
		BDE99B6927BF959800C9F1BC /* NewTestTemplate.mm */ = {isa = PBXFileReference; lastKnownFileType = sourcecode.cpp.objcpp; path = NewTestTemplate.mm; sourceTree = "<group>"; };
		BDEB12C6262611BA003CE8EE /* AVFoundation.framework */ = {isa = PBXFileReference; lastKnownFileType = wrapper.framework; name = AVFoundation.framework; path = Platforms/MacOSX.platform/Developer/SDKs/MacOSX11.1.sdk/System/Library/Frameworks/AVFoundation.framework; sourceTree = DEVELOPER_DIR; };
		BDECD03727CC483800FEDC13 /* AudioToolbox.framework */ = {isa = PBXFileReference; lastKnownFileType = wrapper.framework; name = AudioToolbox.framework; path = System/Library/Frameworks/AudioToolbox.framework; sourceTree = SDKROOT; };
		BDECD03827CC483800FEDC13 /* AudioUnit.framework */ = {isa = PBXFileReference; lastKnownFileType = wrapper.framework; name = AudioUnit.framework; path = System/Library/Frameworks/AudioUnit.framework; sourceTree = SDKROOT; };
/* End PBXFileReference section */

/* Begin PBXFrameworksBuildPhase section */
		BD74D16423CDB1D200204ED4 /* Frameworks */ = {
			isa = PBXFrameworksBuildPhase;
			buildActionMask = 2147483647;
			files = (
				BDBB720627D89C33007911CF /* SF2Lib in Frameworks */,
				BD75DC4027E4BDBC00C31DBA /* AUv3-Support in Frameworks */,
				BDD2D6AB261C8854000557A3 /* Accelerate.framework in Frameworks */,
			);
			runOnlyForDeploymentPostprocessing = 0;
		};
		BD74D16D23CDB1D200204ED4 /* Frameworks */ = {
			isa = PBXFrameworksBuildPhase;
			buildActionMask = 2147483647;
			files = (
				BD3B815627E3B484007D9144 /* SF2Files.framework in Frameworks */,
				BDE99B6827BF91C000C9F1BC /* Accelerate.framework in Frameworks */,
				BDEB12C7262611BA003CE8EE /* AVFoundation.framework in Frameworks */,
				BD74D17123CDB1D200204ED4 /* SoundFontInfoLib.framework in Frameworks */,
			);
			runOnlyForDeploymentPostprocessing = 0;
		};
/* End PBXFrameworksBuildPhase section */

/* Begin PBXGroup section */
		BD74D15D23CDB1D200204ED4 = {
			isa = PBXGroup;
			children = (
				BD75DC3C27E4BCAD00C31DBA /* SF2EngineAU.swift */,
				BD05CF9A27D8B31100E58550 /* SF2Engine.h */,
				BD05CF9C27D8B34A00E58550 /* SF2Engine.mm */,
				BD8CE57127C53F67009A2FB5 /* Development.xcconfig */,
				BD8CE57027C53F67009A2FB5 /* Release.xcconfig */,
				BD250BA82615A45E00D1C1E0 /* README.md */,
				BDB1BF40265DB1F0002AD159 /* SoundFontInfoLib.h */,
				BDB1BF95265DB1F0002AD159 /* SoundFontInfo.h */,
				BDB1BF9C265DB1F0002AD159 /* SoundFontInfo.mm */,
				BDB1BE56265DAEC6002AD159 /* SoundFontInfoLibTests */,
				BD74D16823CDB1D200204ED4 /* Products */,
				BDECFFED2496BEFB00A52507 /* Frameworks */,
			);
			sourceTree = "<group>";
		};
		BD74D16823CDB1D200204ED4 /* Products */ = {
			isa = PBXGroup;
			children = (
				BD74D16723CDB1D200204ED4 /* SoundFontInfoLib.framework */,
				BD74D17023CDB1D200204ED4 /* SoundFontInfoLibTests.xctest */,
			);
			name = Products;
			sourceTree = "<group>";
		};
		BDB1BE56265DAEC6002AD159 /* SoundFontInfoLibTests */ = {
			isa = PBXGroup;
			children = (
				BDB1BE74265DAEC7002AD159 /* Info.plist */,
				BDE99B6927BF959800C9F1BC /* NewTestTemplate.mm */,
				BDB1BE57265DAEC6002AD159 /* SoundFontInfoLibTests.swift */,
				BD05CFA027D8BB1B00E58550 /* SF2EngineTests.swift */,
				BDB1BE72265DAEC7002AD159 /* SoundFontInfoLibTests-Bridging-Header.h */,
			);
			path = SoundFontInfoLibTests;
			sourceTree = "<group>";
		};
		BDECFFED2496BEFB00A52507 /* Frameworks */ = {
			isa = PBXGroup;
			children = (
				BD3B815527E3B484007D9144 /* SF2Files.framework */,
				BDECD03727CC483800FEDC13 /* AudioToolbox.framework */,
				BDECD03827CC483800FEDC13 /* AudioUnit.framework */,
				BDE99B6727BF91C000C9F1BC /* Accelerate.framework */,
				BDEB12C6262611BA003CE8EE /* AVFoundation.framework */,
				BDD2D6AA261C8854000557A3 /* Accelerate.framework */,
				BDB266C925334B96005BEAD1 /* SF2Files.framework */,
				BDB266C725334B3E005BEAD1 /* SF2Files.framework */,
			);
			name = Frameworks;
			sourceTree = "<group>";
		};
/* End PBXGroup section */

/* Begin PBXHeadersBuildPhase section */
		BD74D16223CDB1D200204ED4 /* Headers */ = {
			isa = PBXHeadersBuildPhase;
			buildActionMask = 2147483647;
			files = (
				BD05CF9B27D8B31100E58550 /* SF2Engine.h in Headers */,
				BDB1BF9E265DB1F0002AD159 /* SoundFontInfoLib.h in Headers */,
				BDB1BFF1265DB788002AD159 /* SoundFontInfo.h in Headers */,
			);
			runOnlyForDeploymentPostprocessing = 0;
		};
/* End PBXHeadersBuildPhase section */

/* Begin PBXNativeTarget section */
		BD74D16623CDB1D200204ED4 /* SoundFontInfoLib */ = {
			isa = PBXNativeTarget;
			buildConfigurationList = BD74D17B23CDB1D200204ED4 /* Build configuration list for PBXNativeTarget "SoundFontInfoLib" */;
			buildPhases = (
				BD74D16223CDB1D200204ED4 /* Headers */,
				BD74D16323CDB1D200204ED4 /* Sources */,
				BD74D16423CDB1D200204ED4 /* Frameworks */,
				BD74D16523CDB1D200204ED4 /* Resources */,
			);
			buildRules = (
			);
			dependencies = (
			);
			name = SoundFontInfoLib;
			packageProductDependencies = (
				BDBB720527D89C33007911CF /* SF2Lib */,
				BD75DC3F27E4BDBC00C31DBA /* AUv3-Support */,
			);
			productName = SoundFontInfoLib;
			productReference = BD74D16723CDB1D200204ED4 /* SoundFontInfoLib.framework */;
			productType = "com.apple.product-type.framework";
		};
		BD74D16F23CDB1D200204ED4 /* SoundFontInfoLibTests */ = {
			isa = PBXNativeTarget;
			buildConfigurationList = BD74D17E23CDB1D200204ED4 /* Build configuration list for PBXNativeTarget "SoundFontInfoLibTests" */;
			buildPhases = (
				BD74D16C23CDB1D200204ED4 /* Sources */,
				BD74D16D23CDB1D200204ED4 /* Frameworks */,
				BD74D16E23CDB1D200204ED4 /* Resources */,
			);
			buildRules = (
			);
			dependencies = (
				BD74D17323CDB1D200204ED4 /* PBXTargetDependency */,
			);
			name = SoundFontInfoLibTests;
			packageProductDependencies = (
			);
			productName = SoundFontInfoLibTests;
			productReference = BD74D17023CDB1D200204ED4 /* SoundFontInfoLibTests.xctest */;
			productType = "com.apple.product-type.bundle.unit-test";
		};
/* End PBXNativeTarget section */

/* Begin PBXProject section */
		BD74D15E23CDB1D200204ED4 /* Project object */ = {
			isa = PBXProject;
			attributes = {
				KnownAssetTags = (
					New,
				);
				LastSwiftUpdateCheck = 1150;
				LastUpgradeCheck = 1320;
				ORGANIZATIONNAME = "Brad Howes";
				TargetAttributes = {
					BD74D16623CDB1D200204ED4 = {
						CreatedOnToolsVersion = 11.3;
						LastSwiftMigration = 1320;
					};
					BD74D16F23CDB1D200204ED4 = {
						CreatedOnToolsVersion = 11.3;
						LastSwiftMigration = 1160;
					};
				};
			};
			buildConfigurationList = BD74D16123CDB1D200204ED4 /* Build configuration list for PBXProject "SoundFontInfoLib" */;
			compatibilityVersion = "Xcode 9.3";
			developmentRegion = en;
			hasScannedForEncodings = 0;
			knownRegions = (
				en,
				Base,
			);
			mainGroup = BD74D15D23CDB1D200204ED4;
			packageReferences = (
				BDBB720427D89C33007911CF /* XCRemoteSwiftPackageReference "SF2Lib" */,
				BD75DC3E27E4BDAE00C31DBA /* XCRemoteSwiftPackageReference "AUv3Support" */,
			);
			productRefGroup = BD74D16823CDB1D200204ED4 /* Products */;
			projectDirPath = "";
			projectRoot = "";
			targets = (
				BD74D16623CDB1D200204ED4 /* SoundFontInfoLib */,
				BD74D16F23CDB1D200204ED4 /* SoundFontInfoLibTests */,
			);
		};
/* End PBXProject section */

/* Begin PBXResourcesBuildPhase section */
		BD74D16523CDB1D200204ED4 /* Resources */ = {
			isa = PBXResourcesBuildPhase;
			buildActionMask = 2147483647;
			files = (
			);
			runOnlyForDeploymentPostprocessing = 0;
		};
		BD74D16E23CDB1D200204ED4 /* Resources */ = {
			isa = PBXResourcesBuildPhase;
			buildActionMask = 2147483647;
			files = (
			);
			runOnlyForDeploymentPostprocessing = 0;
		};
/* End PBXResourcesBuildPhase section */

/* Begin PBXSourcesBuildPhase section */
		BD74D16323CDB1D200204ED4 /* Sources */ = {
			isa = PBXSourcesBuildPhase;
			buildActionMask = 2147483647;
			files = (
				BD75DC3D27E4BCAD00C31DBA /* SF2EngineAU.swift in Sources */,
				BDB1BFF0265DB1F1002AD159 /* SoundFontInfo.mm in Sources */,
				BD05CF9D27D8B34A00E58550 /* SF2Engine.mm in Sources */,
			);
			runOnlyForDeploymentPostprocessing = 0;
		};
		BD74D16C23CDB1D200204ED4 /* Sources */ = {
			isa = PBXSourcesBuildPhase;
			buildActionMask = 2147483647;
			files = (
				BDB1BFF2265DB92D002AD159 /* SoundFontInfoLibTests.swift in Sources */,
				BDE99B6A27BF959800C9F1BC /* NewTestTemplate.mm in Sources */,
				BD05CFA127D8BB1B00E58550 /* SF2EngineTests.swift in Sources */,
			);
			runOnlyForDeploymentPostprocessing = 0;
		};
/* End PBXSourcesBuildPhase section */

/* Begin PBXTargetDependency section */
		BD74D17323CDB1D200204ED4 /* PBXTargetDependency */ = {
			isa = PBXTargetDependency;
			target = BD74D16623CDB1D200204ED4 /* SoundFontInfoLib */;
			targetProxy = BD74D17223CDB1D200204ED4 /* PBXContainerItemProxy */;
		};
/* End PBXTargetDependency section */

/* Begin XCBuildConfiguration section */
		BD74D17923CDB1D200204ED4 /* Debug */ = {
			isa = XCBuildConfiguration;
			baseConfigurationReference = BD8CE57127C53F67009A2FB5 /* Development.xcconfig */;
			buildSettings = {
				ALLOW_TARGET_PLATFORM_SPECIALIZATION = NO;
				ALWAYS_SEARCH_USER_PATHS = NO;
				APPLICATION_EXTENSION_API_ONLY = YES;
				CLANG_ANALYZER_NONNULL = YES;
				CLANG_ANALYZER_NUMBER_OBJECT_CONVERSION = YES_AGGRESSIVE;
				CLANG_CXX_LANGUAGE_STANDARD = "c++17";
				CLANG_CXX_LIBRARY = "compiler-default";
				CLANG_ENABLE_MODULES = YES;
				CLANG_ENABLE_OBJC_ARC = YES;
				CLANG_ENABLE_OBJC_WEAK = YES;
				CLANG_WARN_BLOCK_CAPTURE_AUTORELEASING = YES;
				CLANG_WARN_BOOL_CONVERSION = YES;
				CLANG_WARN_COMMA = YES;
				CLANG_WARN_CONSTANT_CONVERSION = YES;
				CLANG_WARN_CXX0X_EXTENSIONS = YES;
				CLANG_WARN_DEPRECATED_OBJC_IMPLEMENTATIONS = YES;
				CLANG_WARN_DIRECT_OBJC_ISA_USAGE = YES_ERROR;
				CLANG_WARN_DOCUMENTATION_COMMENTS = YES;
				CLANG_WARN_EMPTY_BODY = YES;
				CLANG_WARN_ENUM_CONVERSION = YES;
				CLANG_WARN_INFINITE_RECURSION = YES;
				CLANG_WARN_INT_CONVERSION = YES;
				CLANG_WARN_NON_LITERAL_NULL_CONVERSION = YES;
				CLANG_WARN_OBJC_IMPLICIT_RETAIN_SELF = YES;
				CLANG_WARN_OBJC_LITERAL_CONVERSION = YES;
				CLANG_WARN_OBJC_ROOT_CLASS = YES_ERROR;
				CLANG_WARN_QUOTED_INCLUDE_IN_FRAMEWORK_HEADER = YES;
				CLANG_WARN_RANGE_LOOP_ANALYSIS = YES;
				CLANG_WARN_STRICT_PROTOTYPES = YES;
				CLANG_WARN_SUSPICIOUS_MOVE = YES;
				CLANG_WARN_UNGUARDED_AVAILABILITY = YES_AGGRESSIVE;
				CLANG_WARN_UNREACHABLE_CODE = YES;
				CLANG_WARN__DUPLICATE_METHOD_MATCH = YES;
				COPY_PHASE_STRIP = NO;
<<<<<<< HEAD
				CURRENT_PROJECT_VERSION = 20220413183404;
=======
				CURRENT_PROJECT_VERSION = 20220317173715;
>>>>>>> 014c0db8
				DEBUG_INFORMATION_FORMAT = "dwarf-with-dsym";
				ENABLE_STRICT_OBJC_MSGSEND = YES;
				ENABLE_TESTABILITY = YES;
				GCC_C_LANGUAGE_STANDARD = gnu11;
				GCC_DYNAMIC_NO_PIC = NO;
				GCC_NO_COMMON_BLOCKS = YES;
				GCC_OPTIMIZATION_LEVEL = 0;
				GCC_PREPROCESSOR_DEFINITIONS = (
					"DEBUG=1",
					"$(inherited)",
				);
				GCC_WARN_64_TO_32_BIT_CONVERSION = YES;
				GCC_WARN_ABOUT_RETURN_TYPE = YES_ERROR;
				GCC_WARN_UNDECLARED_SELECTOR = YES;
				GCC_WARN_UNINITIALIZED_AUTOS = YES_AGGRESSIVE;
				GCC_WARN_UNUSED_FUNCTION = YES;
				GCC_WARN_UNUSED_VARIABLE = YES;
				IPHONEOS_DEPLOYMENT_TARGET = 13.0;
				MACOSX_DEPLOYMENT_TARGET = 12.0;
				MTL_ENABLE_DEBUG_INFO = INCLUDE_SOURCE;
				MTL_FAST_MATH = YES;
				ONLY_ACTIVE_ARCH = YES;
				SDKROOT = iphoneos;
				SUPPORTED_PLATFORMS = "iphonesimulator iphoneos";
				SUPPORTS_MACCATALYST = YES;
				SWIFT_ACTIVE_COMPILATION_CONDITIONS = DEBUG;
				SWIFT_OPTIMIZATION_LEVEL = "-Onone";
				VERSIONING_SYSTEM = "apple-generic";
				VERSION_INFO_PREFIX = "";
			};
			name = Debug;
		};
		BD74D17A23CDB1D200204ED4 /* Release */ = {
			isa = XCBuildConfiguration;
			baseConfigurationReference = BD8CE57027C53F67009A2FB5 /* Release.xcconfig */;
			buildSettings = {
				ALLOW_TARGET_PLATFORM_SPECIALIZATION = NO;
				ALWAYS_SEARCH_USER_PATHS = NO;
				APPLICATION_EXTENSION_API_ONLY = YES;
				CLANG_ANALYZER_NONNULL = YES;
				CLANG_ANALYZER_NUMBER_OBJECT_CONVERSION = YES_AGGRESSIVE;
				CLANG_CXX_LANGUAGE_STANDARD = "c++17";
				CLANG_CXX_LIBRARY = "compiler-default";
				CLANG_ENABLE_MODULES = YES;
				CLANG_ENABLE_OBJC_ARC = YES;
				CLANG_ENABLE_OBJC_WEAK = YES;
				CLANG_WARN_BLOCK_CAPTURE_AUTORELEASING = YES;
				CLANG_WARN_BOOL_CONVERSION = YES;
				CLANG_WARN_COMMA = YES;
				CLANG_WARN_CONSTANT_CONVERSION = YES;
				CLANG_WARN_CXX0X_EXTENSIONS = YES;
				CLANG_WARN_DEPRECATED_OBJC_IMPLEMENTATIONS = YES;
				CLANG_WARN_DIRECT_OBJC_ISA_USAGE = YES_ERROR;
				CLANG_WARN_DOCUMENTATION_COMMENTS = YES;
				CLANG_WARN_EMPTY_BODY = YES;
				CLANG_WARN_ENUM_CONVERSION = YES;
				CLANG_WARN_INFINITE_RECURSION = YES;
				CLANG_WARN_INT_CONVERSION = YES;
				CLANG_WARN_NON_LITERAL_NULL_CONVERSION = YES;
				CLANG_WARN_OBJC_IMPLICIT_RETAIN_SELF = YES;
				CLANG_WARN_OBJC_LITERAL_CONVERSION = YES;
				CLANG_WARN_OBJC_ROOT_CLASS = YES_ERROR;
				CLANG_WARN_QUOTED_INCLUDE_IN_FRAMEWORK_HEADER = YES;
				CLANG_WARN_RANGE_LOOP_ANALYSIS = YES;
				CLANG_WARN_STRICT_PROTOTYPES = YES;
				CLANG_WARN_SUSPICIOUS_MOVE = YES;
				CLANG_WARN_UNGUARDED_AVAILABILITY = YES_AGGRESSIVE;
				CLANG_WARN_UNREACHABLE_CODE = YES;
				CLANG_WARN__DUPLICATE_METHOD_MATCH = YES;
				COPY_PHASE_STRIP = NO;
<<<<<<< HEAD
				CURRENT_PROJECT_VERSION = 20220413183404;
=======
				CURRENT_PROJECT_VERSION = 20220317173715;
>>>>>>> 014c0db8
				DEBUG_INFORMATION_FORMAT = "dwarf-with-dsym";
				ENABLE_NS_ASSERTIONS = NO;
				ENABLE_STRICT_OBJC_MSGSEND = YES;
				GCC_C_LANGUAGE_STANDARD = gnu11;
				GCC_NO_COMMON_BLOCKS = YES;
				GCC_WARN_64_TO_32_BIT_CONVERSION = YES;
				GCC_WARN_ABOUT_RETURN_TYPE = YES_ERROR;
				GCC_WARN_UNDECLARED_SELECTOR = YES;
				GCC_WARN_UNINITIALIZED_AUTOS = YES_AGGRESSIVE;
				GCC_WARN_UNUSED_FUNCTION = YES;
				GCC_WARN_UNUSED_VARIABLE = YES;
				IPHONEOS_DEPLOYMENT_TARGET = 13.0;
				MACOSX_DEPLOYMENT_TARGET = 12.0;
				MTL_ENABLE_DEBUG_INFO = NO;
				MTL_FAST_MATH = YES;
				SDKROOT = iphoneos;
				SUPPORTED_PLATFORMS = "iphonesimulator iphoneos";
				SUPPORTS_MACCATALYST = YES;
				SWIFT_COMPILATION_MODE = wholemodule;
				SWIFT_OPTIMIZATION_LEVEL = "-O";
				VALIDATE_PRODUCT = YES;
				VERSIONING_SYSTEM = "apple-generic";
				VERSION_INFO_PREFIX = "";
			};
			name = Release;
		};
		BD74D17C23CDB1D200204ED4 /* Debug */ = {
			isa = XCBuildConfiguration;
			baseConfigurationReference = BD8CE57127C53F67009A2FB5 /* Development.xcconfig */;
			buildSettings = {
				CLANG_ADDRESS_SANITIZER_CONTAINER_OVERFLOW = YES;
				CLANG_ANALYZER_SECURITY_FLOATLOOPCOUNTER = YES;
				CLANG_ANALYZER_SECURITY_INSECUREAPI_RAND = YES;
				CLANG_ANALYZER_SECURITY_INSECUREAPI_STRCPY = YES;
				CLANG_ENABLE_MODULES = YES;
				CLANG_WARN_ASSIGN_ENUM = YES;
				CLANG_WARN_COMPLETION_HANDLER_MISUSE = YES;
				CLANG_WARN_FLOAT_CONVERSION = YES;
				CLANG_WARN_FRAMEWORK_INCLUDE_PRIVATE_FROM_PUBLIC = YES;
				CLANG_WARN_IMPLICIT_SIGN_CONVERSION = YES;
				CLANG_WARN_SEMICOLON_BEFORE_METHOD_BODY = YES;
				CLANG_WARN_SUSPICIOUS_IMPLICIT_CONVERSION = YES;
				CODE_SIGN_IDENTITY = "";
				"CODE_SIGN_IDENTITY[sdk=macosx*]" = "Apple Development";
				CODE_SIGN_STYLE = Automatic;
<<<<<<< HEAD
				CURRENT_PROJECT_VERSION = 20220413183404;
=======
				CURRENT_PROJECT_VERSION = 20220317173715;
>>>>>>> 014c0db8
				DEFINES_MODULE = YES;
				DEVELOPMENT_TEAM = UP6SS5ES7E;
				DYLIB_COMPATIBILITY_VERSION = 1;
				DYLIB_CURRENT_VERSION = 1;
				DYLIB_INSTALL_NAME_BASE = "@rpath";
				GCC_C_LANGUAGE_STANDARD = "compiler-default";
				GCC_ENABLE_CPP_EXCEPTIONS = YES;
				GCC_ENABLE_CPP_RTTI = NO;
				GCC_WARN_ABOUT_MISSING_FIELD_INITIALIZERS = YES;
				GCC_WARN_ABOUT_MISSING_PROTOTYPES = YES;
				GCC_WARN_FOUR_CHARACTER_CONSTANTS = YES;
				GCC_WARN_HIDDEN_VIRTUAL_FUNCTIONS = YES;
				GCC_WARN_INITIALIZER_NOT_FULLY_BRACKETED = YES;
				GCC_WARN_NON_VIRTUAL_DESTRUCTOR = YES;
				GCC_WARN_PEDANTIC = YES;
				GCC_WARN_SHADOW = YES;
				GCC_WARN_SIGN_COMPARE = YES;
				GCC_WARN_UNUSED_LABEL = YES;
				GCC_WARN_UNUSED_PARAMETER = YES;
				HEADER_SEARCH_PATHS = "$(SRCROOT)/SoundFontInfoLib";
				INFOPLIST_FILE = SoundFontInfoLib/Info.plist;
				INSTALL_PATH = "$(LOCAL_LIBRARY_DIR)/Frameworks";
				IPHONEOS_DEPLOYMENT_TARGET = 13.0;
				LD_RUNPATH_SEARCH_PATHS = (
					"$(inherited)",
					"@executable_path/Frameworks",
					"@loader_path/Frameworks",
				);
<<<<<<< HEAD
				MARKETING_VERSION = 2.24.0;
=======
				MARKETING_VERSION = 2.23.6;
				OTHER_CPLUSPLUSFLAGS = (
					"$(inherited)",
					"$(DEBUG_FLAGS)",
					"$(EXTRA_CPP)",
				);
>>>>>>> 014c0db8
				PRODUCT_BUNDLE_IDENTIFIER = com.braysoftware.SoundFontInfoLib;
				PRODUCT_NAME = "$(TARGET_NAME:c99extidentifier)";
				PROVISIONING_PROFILE_SPECIFIER = "";
				"PROVISIONING_PROFILE_SPECIFIER[sdk=macosx*]" = "";
				SDKROOT = iphoneos;
				SKIP_INSTALL = YES;
				SUPPORTED_PLATFORMS = "iphonesimulator iphoneos";
				SUPPORTS_MACCATALYST = NO;
				SUPPORTS_MAC_DESIGNED_FOR_IPHONE_IPAD = NO;
				SWIFT_OPTIMIZATION_LEVEL = "-Onone";
				SWIFT_VERSION = 5.0;
				TARGETED_DEVICE_FAMILY = "1,2";
				USER_HEADER_SEARCH_PATHS = "$(SRCROOT)/SoundFontInfoLib";
				USE_HEADERMAP = NO;
				WARNING_CFLAGS = "-Wextra";
			};
			name = Debug;
		};
		BD74D17D23CDB1D200204ED4 /* Release */ = {
			isa = XCBuildConfiguration;
			baseConfigurationReference = BD8CE57027C53F67009A2FB5 /* Release.xcconfig */;
			buildSettings = {
				CLANG_ADDRESS_SANITIZER_CONTAINER_OVERFLOW = YES;
				CLANG_ANALYZER_SECURITY_FLOATLOOPCOUNTER = YES;
				CLANG_ANALYZER_SECURITY_INSECUREAPI_RAND = YES;
				CLANG_ANALYZER_SECURITY_INSECUREAPI_STRCPY = YES;
				CLANG_ENABLE_MODULES = YES;
				CLANG_WARN_ASSIGN_ENUM = YES;
				CLANG_WARN_COMPLETION_HANDLER_MISUSE = YES;
				CLANG_WARN_FLOAT_CONVERSION = YES;
				CLANG_WARN_FRAMEWORK_INCLUDE_PRIVATE_FROM_PUBLIC = YES;
				CLANG_WARN_IMPLICIT_SIGN_CONVERSION = YES;
				CLANG_WARN_SEMICOLON_BEFORE_METHOD_BODY = YES;
				CLANG_WARN_SUSPICIOUS_IMPLICIT_CONVERSION = YES;
				CODE_SIGN_IDENTITY = "";
				"CODE_SIGN_IDENTITY[sdk=macosx*]" = "Apple Development";
				CODE_SIGN_STYLE = Automatic;
<<<<<<< HEAD
				CURRENT_PROJECT_VERSION = 20220413183404;
=======
				CURRENT_PROJECT_VERSION = 20220317173715;
>>>>>>> 014c0db8
				DEFINES_MODULE = YES;
				DEVELOPMENT_TEAM = UP6SS5ES7E;
				DYLIB_COMPATIBILITY_VERSION = 1;
				DYLIB_CURRENT_VERSION = 1;
				DYLIB_INSTALL_NAME_BASE = "@rpath";
				GCC_C_LANGUAGE_STANDARD = "compiler-default";
				GCC_ENABLE_CPP_EXCEPTIONS = YES;
				GCC_ENABLE_CPP_RTTI = NO;
				GCC_OPTIMIZATION_LEVEL = fast;
				GCC_WARN_ABOUT_MISSING_FIELD_INITIALIZERS = YES;
				GCC_WARN_ABOUT_MISSING_PROTOTYPES = YES;
				GCC_WARN_FOUR_CHARACTER_CONSTANTS = YES;
				GCC_WARN_HIDDEN_VIRTUAL_FUNCTIONS = YES;
				GCC_WARN_INITIALIZER_NOT_FULLY_BRACKETED = YES;
				GCC_WARN_NON_VIRTUAL_DESTRUCTOR = YES;
				GCC_WARN_PEDANTIC = YES;
				GCC_WARN_SHADOW = YES;
				GCC_WARN_SIGN_COMPARE = YES;
				GCC_WARN_UNUSED_LABEL = YES;
				GCC_WARN_UNUSED_PARAMETER = YES;
				HEADER_SEARCH_PATHS = "$(SRCROOT)/SoundFontInfoLib";
				INFOPLIST_FILE = SoundFontInfoLib/Info.plist;
				INSTALL_PATH = "$(LOCAL_LIBRARY_DIR)/Frameworks";
				IPHONEOS_DEPLOYMENT_TARGET = 13.0;
				LD_RUNPATH_SEARCH_PATHS = (
					"$(inherited)",
					"@executable_path/Frameworks",
					"@loader_path/Frameworks",
				);
				MARKETING_VERSION = 2.24.0;
				PRODUCT_BUNDLE_IDENTIFIER = com.braysoftware.SoundFontInfoLib;
				PRODUCT_NAME = "$(TARGET_NAME:c99extidentifier)";
				PROVISIONING_PROFILE_SPECIFIER = "";
				"PROVISIONING_PROFILE_SPECIFIER[sdk=macosx*]" = "";
				SDKROOT = iphoneos;
				SKIP_INSTALL = YES;
				SUPPORTED_PLATFORMS = "iphonesimulator iphoneos";
				SUPPORTS_MACCATALYST = NO;
				SUPPORTS_MAC_DESIGNED_FOR_IPHONE_IPAD = NO;
				SWIFT_VERSION = 5.0;
				TARGETED_DEVICE_FAMILY = "1,2";
				USER_HEADER_SEARCH_PATHS = "$(SRCROOT)/SoundFontInfoLib";
				USE_HEADERMAP = NO;
				WARNING_CFLAGS = "-Wextra";
			};
			name = Release;
		};
		BD74D17F23CDB1D200204ED4 /* Debug */ = {
			isa = XCBuildConfiguration;
			baseConfigurationReference = BD8CE57127C53F67009A2FB5 /* Development.xcconfig */;
			buildSettings = {
				ALWAYS_EMBED_SWIFT_STANDARD_LIBRARIES = YES;
				CLANG_ENABLE_MODULES = YES;
				CLANG_UNDEFINED_BEHAVIOR_SANITIZER_INTEGER = YES;
				CLANG_UNDEFINED_BEHAVIOR_SANITIZER_NULLABILITY = YES;
				CLANG_WARN_COMPLETION_HANDLER_MISUSE = YES;
				CODE_SIGN_STYLE = Automatic;
				DEVELOPMENT_TEAM = UP6SS5ES7E;
				GCC_WARN_FOUR_CHARACTER_CONSTANTS = YES;
				GCC_WARN_SHADOW = YES;
				INFOPLIST_FILE = SoundFontInfoLibTests/Info.plist;
				LD_RUNPATH_SEARCH_PATHS = (
					"$(inherited)",
					"@executable_path/Frameworks",
					"@loader_path/Frameworks",
				);
				PRODUCT_BUNDLE_IDENTIFIER = com.braysoftware.SoundFontInfoLibTests;
				PRODUCT_NAME = "$(TARGET_NAME)";
				SDKROOT = iphoneos;
				SWIFT_OBJC_BRIDGING_HEADER = "SoundFontInfoLibTests/SoundFontInfoLibTests-Bridging-Header.h";
				SWIFT_OPTIMIZATION_LEVEL = "-Onone";
				SWIFT_VERSION = 5.0;
				TARGETED_DEVICE_FAMILY = "1,2";
				USER_HEADER_SEARCH_PATHS = "$(SOURCE_ROOT)/SoundFontInfoLib";
				WARNING_CFLAGS = "";
			};
			name = Debug;
		};
		BD74D18023CDB1D200204ED4 /* Release */ = {
			isa = XCBuildConfiguration;
			baseConfigurationReference = BD8CE57027C53F67009A2FB5 /* Release.xcconfig */;
			buildSettings = {
				ALWAYS_EMBED_SWIFT_STANDARD_LIBRARIES = YES;
				CLANG_ENABLE_MODULES = YES;
				CLANG_UNDEFINED_BEHAVIOR_SANITIZER_INTEGER = YES;
				CLANG_UNDEFINED_BEHAVIOR_SANITIZER_NULLABILITY = YES;
				CLANG_WARN_COMPLETION_HANDLER_MISUSE = YES;
				CODE_SIGN_STYLE = Automatic;
				DEVELOPMENT_TEAM = UP6SS5ES7E;
				GCC_WARN_FOUR_CHARACTER_CONSTANTS = YES;
				GCC_WARN_SHADOW = YES;
				INFOPLIST_FILE = SoundFontInfoLibTests/Info.plist;
				LD_RUNPATH_SEARCH_PATHS = (
					"$(inherited)",
					"@executable_path/Frameworks",
					"@loader_path/Frameworks",
				);
				PRODUCT_BUNDLE_IDENTIFIER = com.braysoftware.SoundFontInfoLibTests;
				PRODUCT_NAME = "$(TARGET_NAME)";
				SDKROOT = iphoneos;
				SWIFT_OBJC_BRIDGING_HEADER = "SoundFontInfoLibTests/SoundFontInfoLibTests-Bridging-Header.h";
				SWIFT_VERSION = 5.0;
				TARGETED_DEVICE_FAMILY = "1,2";
				USER_HEADER_SEARCH_PATHS = "$(SOURCE_ROOT)/SoundFontInfoLib";
				WARNING_CFLAGS = "";
			};
			name = Release;
		};
/* End XCBuildConfiguration section */

/* Begin XCConfigurationList section */
		BD74D16123CDB1D200204ED4 /* Build configuration list for PBXProject "SoundFontInfoLib" */ = {
			isa = XCConfigurationList;
			buildConfigurations = (
				BD74D17923CDB1D200204ED4 /* Debug */,
				BD74D17A23CDB1D200204ED4 /* Release */,
			);
			defaultConfigurationIsVisible = 0;
			defaultConfigurationName = Release;
		};
		BD74D17B23CDB1D200204ED4 /* Build configuration list for PBXNativeTarget "SoundFontInfoLib" */ = {
			isa = XCConfigurationList;
			buildConfigurations = (
				BD74D17C23CDB1D200204ED4 /* Debug */,
				BD74D17D23CDB1D200204ED4 /* Release */,
			);
			defaultConfigurationIsVisible = 0;
			defaultConfigurationName = Release;
		};
		BD74D17E23CDB1D200204ED4 /* Build configuration list for PBXNativeTarget "SoundFontInfoLibTests" */ = {
			isa = XCConfigurationList;
			buildConfigurations = (
				BD74D17F23CDB1D200204ED4 /* Debug */,
				BD74D18023CDB1D200204ED4 /* Release */,
			);
			defaultConfigurationIsVisible = 0;
			defaultConfigurationName = Release;
		};
/* End XCConfigurationList section */

/* Begin XCRemoteSwiftPackageReference section */
		BD75DC3E27E4BDAE00C31DBA /* XCRemoteSwiftPackageReference "AUv3Support" */ = {
			isa = XCRemoteSwiftPackageReference;
			repositoryURL = "https://github.com/bradhowes/AUv3Support";
			requirement = {
				branch = main;
				kind = branch;
			};
		};
		BDBB720427D89C33007911CF /* XCRemoteSwiftPackageReference "SF2Lib" */ = {
			isa = XCRemoteSwiftPackageReference;
			repositoryURL = "https://github.com/bradhowes/SF2Lib";
			requirement = {
				branch = main;
				kind = branch;
			};
		};
/* End XCRemoteSwiftPackageReference section */

/* Begin XCSwiftPackageProductDependency section */
		BD75DC3F27E4BDBC00C31DBA /* AUv3-Support */ = {
			isa = XCSwiftPackageProductDependency;
			package = BD75DC3E27E4BDAE00C31DBA /* XCRemoteSwiftPackageReference "AUv3Support" */;
			productName = "AUv3-Support";
		};
		BDBB720527D89C33007911CF /* SF2Lib */ = {
			isa = XCSwiftPackageProductDependency;
			package = BDBB720427D89C33007911CF /* XCRemoteSwiftPackageReference "SF2Lib" */;
			productName = SF2Lib;
		};
/* End XCSwiftPackageProductDependency section */
	};
	rootObject = BD74D15E23CDB1D200204ED4 /* Project object */;
}<|MERGE_RESOLUTION|>--- conflicted
+++ resolved
@@ -332,11 +332,7 @@
 				CLANG_WARN_UNREACHABLE_CODE = YES;
 				CLANG_WARN__DUPLICATE_METHOD_MATCH = YES;
 				COPY_PHASE_STRIP = NO;
-<<<<<<< HEAD
-				CURRENT_PROJECT_VERSION = 20220413183404;
-=======
 				CURRENT_PROJECT_VERSION = 20220317173715;
->>>>>>> 014c0db8
 				DEBUG_INFORMATION_FORMAT = "dwarf-with-dsym";
 				ENABLE_STRICT_OBJC_MSGSEND = YES;
 				ENABLE_TESTABILITY = YES;
@@ -407,11 +403,7 @@
 				CLANG_WARN_UNREACHABLE_CODE = YES;
 				CLANG_WARN__DUPLICATE_METHOD_MATCH = YES;
 				COPY_PHASE_STRIP = NO;
-<<<<<<< HEAD
-				CURRENT_PROJECT_VERSION = 20220413183404;
-=======
 				CURRENT_PROJECT_VERSION = 20220317173715;
->>>>>>> 014c0db8
 				DEBUG_INFORMATION_FORMAT = "dwarf-with-dsym";
 				ENABLE_NS_ASSERTIONS = NO;
 				ENABLE_STRICT_OBJC_MSGSEND = YES;
@@ -457,11 +449,7 @@
 				CODE_SIGN_IDENTITY = "";
 				"CODE_SIGN_IDENTITY[sdk=macosx*]" = "Apple Development";
 				CODE_SIGN_STYLE = Automatic;
-<<<<<<< HEAD
-				CURRENT_PROJECT_VERSION = 20220413183404;
-=======
 				CURRENT_PROJECT_VERSION = 20220317173715;
->>>>>>> 014c0db8
 				DEFINES_MODULE = YES;
 				DEVELOPMENT_TEAM = UP6SS5ES7E;
 				DYLIB_COMPATIBILITY_VERSION = 1;
@@ -490,16 +478,12 @@
 					"@executable_path/Frameworks",
 					"@loader_path/Frameworks",
 				);
-<<<<<<< HEAD
-				MARKETING_VERSION = 2.24.0;
-=======
 				MARKETING_VERSION = 2.23.6;
 				OTHER_CPLUSPLUSFLAGS = (
 					"$(inherited)",
 					"$(DEBUG_FLAGS)",
 					"$(EXTRA_CPP)",
 				);
->>>>>>> 014c0db8
 				PRODUCT_BUNDLE_IDENTIFIER = com.braysoftware.SoundFontInfoLib;
 				PRODUCT_NAME = "$(TARGET_NAME:c99extidentifier)";
 				PROVISIONING_PROFILE_SPECIFIER = "";
@@ -537,11 +521,7 @@
 				CODE_SIGN_IDENTITY = "";
 				"CODE_SIGN_IDENTITY[sdk=macosx*]" = "Apple Development";
 				CODE_SIGN_STYLE = Automatic;
-<<<<<<< HEAD
-				CURRENT_PROJECT_VERSION = 20220413183404;
-=======
 				CURRENT_PROJECT_VERSION = 20220317173715;
->>>>>>> 014c0db8
 				DEFINES_MODULE = YES;
 				DEVELOPMENT_TEAM = UP6SS5ES7E;
 				DYLIB_COMPATIBILITY_VERSION = 1;
