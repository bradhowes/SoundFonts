--- conflicted
+++ resolved
@@ -1070,11 +1070,7 @@
 				CLANG_WARN_UNREACHABLE_CODE = YES;
 				CLANG_WARN__DUPLICATE_METHOD_MATCH = YES;
 				COPY_PHASE_STRIP = NO;
-<<<<<<< HEAD
-				CURRENT_PROJECT_VERSION = 20201202182704;
-=======
 				CURRENT_PROJECT_VERSION = 20201202191954;
->>>>>>> 601633be
 				DEBUG_INFORMATION_FORMAT = "dwarf-with-dsym";
 				ENABLE_STRICT_OBJC_MSGSEND = YES;
 				ENABLE_TESTABILITY = YES;
@@ -1141,11 +1137,7 @@
 				CLANG_WARN_UNREACHABLE_CODE = YES;
 				CLANG_WARN__DUPLICATE_METHOD_MATCH = YES;
 				COPY_PHASE_STRIP = NO;
-<<<<<<< HEAD
-				CURRENT_PROJECT_VERSION = 20201202182704;
-=======
 				CURRENT_PROJECT_VERSION = 20201202191954;
->>>>>>> 601633be
 				DEBUG_INFORMATION_FORMAT = "dwarf-with-dsym";
 				ENABLE_NS_ASSERTIONS = NO;
 				ENABLE_STRICT_OBJC_MSGSEND = YES;
@@ -1174,11 +1166,7 @@
 			baseConfigurationReference = BD0F93C22571736C0065C147 /* Full.xcconfig */;
 			buildSettings = {
 				CODE_SIGN_STYLE = Automatic;
-<<<<<<< HEAD
-				CURRENT_PROJECT_VERSION = 20201202182704;
-=======
 				CURRENT_PROJECT_VERSION = 20201202191954;
->>>>>>> 601633be
 				DEFINES_MODULE = YES;
 				DEVELOPMENT_TEAM = UP6SS5ES7E;
 				DYLIB_COMPATIBILITY_VERSION = 1;
@@ -1207,11 +1195,7 @@
 			baseConfigurationReference = BD0F93C22571736C0065C147 /* Full.xcconfig */;
 			buildSettings = {
 				CODE_SIGN_STYLE = Automatic;
-<<<<<<< HEAD
-				CURRENT_PROJECT_VERSION = 20201202182704;
-=======
 				CURRENT_PROJECT_VERSION = 20201202191954;
->>>>>>> 601633be
 				DEFINES_MODULE = YES;
 				DEVELOPMENT_TEAM = UP6SS5ES7E;
 				DYLIB_COMPATIBILITY_VERSION = 1;
